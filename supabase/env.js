--- conflicted
+++ resolved
@@ -269,14 +269,13 @@
 const resolveFromBrowserEnv = async () => {
   const configs = []
 
-<<<<<<< HEAD
+
   const storageConfig = resolveFromRuntimeStorage()
   if (storageConfig) {
     configs.push(storageConfig)
   }
 
-=======
->>>>>>> c7df0d28
+
   try {
     const envModule = await import('../assets/js/env.js')
     const env = (envModule && envModule.default) || envModule
@@ -308,21 +307,19 @@
     }
   }
 
-<<<<<<< HEAD
-=======
+
+ 
   const storageConfig = resolveFromRuntimeStorage()
   if (storageConfig) {
     configs.push(storageConfig)
   }
 
->>>>>>> c7df0d28
   const globalConfig = resolveFromGlobalEnv()
   if (globalConfig) {
     configs.push(globalConfig)
   }
 
-<<<<<<< HEAD
-=======
+
   if (hasWindow()) {
     const combined = combineConfigs(...configs)
     if (!combined.url || !combined.key) {
@@ -333,7 +330,6 @@
     }
   }
 
->>>>>>> c7df0d28
   return combineConfigs(...configs)
 }
 

--- conflicted
+++ resolved
@@ -59,17 +59,17 @@
   for (const config of configs) {
     if (!config) continue
     if (!url && hasValue(config.url)) {
-<<<<<<< HEAD
+
       url = config.url
     }
     if (!key && hasValue(config.key)) {
       key = config.key
-=======
+
       url = config.url.trim()
     }
     if (!key && hasValue(config.key)) {
       key = config.key.trim()
->>>>>>> d99b9df8
+
     }
     if (url && key) break
   }

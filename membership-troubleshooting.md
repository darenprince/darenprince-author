# Membership access checklist

This guide walks you through verifying that the Daren Prince membership UI is wired up correctly and explains what you need to
configure on your end so login, registration, and logout flows are fully functional.

## 1. Supply Supabase credentials

The auth screens are powered entirely by your Supabase project. If the public URL and anon key are missing, the UI now keeps the
submit buttons disabled and shows a configuration warning so visitors never see a broken flow.

You can satisfy the requirement in either environment:

### Local development / Netlify builds

Create (or update) a `.env` file at the project root with the following keys. Netlify's build environment accepts these same
variables directly.

```bash
SUPABASE_DATABASE_URL=https://your-project.supabase.co
SUPABASE_ANON_KEY=your-anon-key
```

The resolver also honors the aliases `SUPABASE_URL`, `NEXT_PUBLIC_SUPABASE_URL`, `NEXT_PUBLIC_SUPABASE_ANON_KEY`, `PUBLIC_SUPABASE_URL`, `PUBLIC_SUPABASE_ANON_KEY`, and `PUBLIC_SUPABASE_PUBLISHABLE_KEY` if those better match how your hosting provider exposes secrets.

Run `npm run build` whenever you change these values so the generated `assets/js/env.js` bundle picks them up for the browser.

### Direct browser overrides

If you prefer to commit a checked-in configuration for staging, create `assets/js/env.js` with a default export that exposes the
same keys (or provide a runtime object on `window._env_`, which the resolver now inspects automatically):

```js
export default {
  SUPABASE_DATABASE_URL: 'https://your-project.supabase.co',
  SUPABASE_ANON_KEY: 'your-anon-key',
}

// Runtime-only alternative (e.g., injected before other scripts run)
window._env_ = {
  SUPABASE_DATABASE_URL: 'https://your-project.supabase.co',
  SUPABASE_ANON_KEY: 'your-anon-key',
}
<<<<<<< HEAD

// Aliases are accepted as well (e.g. SUPABASE_URL, PUBLIC_SUPABASE_ANON_KEY)
=======
>>>>>>> d99b9df8
```

Keep real production secrets out of the repo—reserve this pattern for disposable testing environments.

### Quickly bootstrap an admin login

Once credentials are in place, run the helper script to create (or elevate) your own admin account so you can reach the gated
pages:

```bash
export SUPABASE_DATABASE_URL="https://<project>.supabase.co"
export SUPABASE_SERVICE_ROLE_KEY="<service-role-key>"
node scripts/bootstrap-admin.js --email you@example.com --name "Daren Prince"
```

The script confirms the account, sets your role to `admin`, and prints the password (generated when `--password` is omitted)
so you can sign in immediately.

## 2. Verify the UI states

With credentials present, load `login.html` and confirm the following:

- **Sign in mode** – The button is enabled immediately, and submitting with valid Supabase credentials redirects to the dashboard
  (or the `redirect` query string target when present).
- **Sign up mode** – The password checklist controls the button; once every requirement is green, the button activates and submits.
- **Missing credentials** – If you intentionally remove the Supabase URL or key, the warning returns and the buttons stay disabled
  no matter how the form is filled, preventing false positives.
- **Logout** – The profile dropdown exposes the logout action on every page where `js/profile-dropdown.js` is loaded; it continues to
  function independently of the admin helper classes.

## 3. Review logs when something fails

The Supabase logger runs silently until you opt in. Use whichever approach is most convenient when you need client-side insight:

- Append `?supabaseDebug=1` to any page URL.
- Call `window.supabaseDebug.enable()` from the console (optionally `{ persist: true }` to keep it on).
- Multi-tap the site logo seven times or enter the Konami code (↑ ↑ ↓ ↓ ← → ← → B A) when you have access to a keyboard.

Logs persist in `localStorage` under the `supabaseLogBuffer` key so you can reload, copy them via `window.supabaseDebug.export()`, and
share them with support.

## 4. Automated confidence checks

Once Supabase credentials are available in the environment, run the Vitest suite to make sure real API calls succeed end-to-end:

```bash
npm test
```

The `tests/auth.spec.ts` script signs up a throwaway user, signs in, resends the verification email, and triggers a password reset
against your live project. Skip or adjust this file if you need to avoid touching production data.

## 5. Common troubleshooting steps

| Symptom                                                                | Likely cause                                            | Fix                                                                             |
| ---------------------------------------------------------------------- | ------------------------------------------------------- | ------------------------------------------------------------------------------- |
| Buttons stay disabled and "Supabase is not configured" message appears | Missing URL/key or build step not run                   | Double-check environment variables and rerun `npm run build`                    |
| Sign up button never enables even with valid passwords                 | Confirmation field mismatch or missing symbol/number    | Follow the checklist until every icon switches to a checkmark                   |
| Successful login but redirect feels wrong                              | `redirect` query param points to a protected admin page | Confirm the target page is allowed for the signed-in role                       |
| Logger never shows                                                     | Debug mode not enabled                                  | Use any activation method in section 3 or check that `localStorage` is writable |

Following the steps above ensures the membership experience works as designed and gives you a repeatable procedure for validating
future changes.<|MERGE_RESOLUTION|>--- conflicted
+++ resolved
@@ -40,12 +40,10 @@
   SUPABASE_DATABASE_URL: 'https://your-project.supabase.co',
   SUPABASE_ANON_KEY: 'your-anon-key',
 }
-<<<<<<< HEAD
+
 
 // Aliases are accepted as well (e.g. SUPABASE_URL, PUBLIC_SUPABASE_ANON_KEY)
-=======
->>>>>>> d99b9df8
-```
+
 
 Keep real production secrets out of the repo—reserve this pattern for disposable testing environments.
 

@charset "UTF-8";
:root {
  --gray-50: #fdfdfd;
  --gray-100: #d5d5d5;
  --gray-200: #b8bab7;
  --gray-600: #313132;
  --gray-700: #2f2f2f;
  --gray-800: #212121;
  --gray-900: #161616;
  --brand-green-700: #456f3a;
  --brand-green-600: #6da667;
  --brand-green-500: #87bd72;
  --brand-green-400: #8cd679;
  --brand-green-200: #c2e9c1;
  --focus-ring: 0 0 0 3px rgba(135, 189, 114, 0.35);
  --color-primary: #456f3a;
  --color-primary-hover: #6da667;
  --color-bright: #87bd72;
  --color-mint: #c2e9c1;
  --color-lime: #8cd679;
  --color-charcoal: #3b3c3b;
  --color-muted: #b8bab7;
  --color-black: #070a06;
  --color-white: #fdfdfd;
  --color-surface: #212121;
  --color-icon: #e6e6e6;
  --color-border: rgba(255, 255, 255, 0.1);
  --color-accent: #8cd679;
  --color-contrast-high: #fdfdfd;
  --color-success: #87bd72;
  --color-danger: #e03131;
  --grad-green: linear-gradient(var(--brand-green-700), var(--brand-green-400));
  --grad-gray: linear-gradient(var(--gray-900), var(--gray-800));
  --grad-gray-top: linear-gradient(to top, var(--gray-900), var(--gray-800));
  --grad-gray-light: linear-gradient(var(--gray-700), var(--gray-600));
  --grad-lemon-lime: linear-gradient(#7fc66c, #63a355);
  --lemon-lime-border: #679c59;
  --lemon-lime-text: #ffffff;
  --grad-lemon-lime-stroke: linear-gradient(#7fc66c, #63a355);
  --lemon-lime-stroke-border: #f0ffeb;
  --lemon-lime-stroke-text: #ffffff;
  --grad-charcoal-lime: linear-gradient(#3f3f3f, #2c2c2c);
  --charcoal-lime-border: #333333;
  --charcoal-lime-text: #9ddc8e;
  --grad-charcoal-mint: linear-gradient(#3f3f3f, #2c2c2c);
  --charcoal-mint-border: #99aa95;
  --charcoal-mint-text: #b0eaa3;
  --grad-booger-snow: linear-gradient(#ffffff, #e5e5e5);
  --booger-snow-border: #416a39;
  --booger-snow-text: var(--booger-snow-border);
  --grad-cash-cloud: linear-gradient(#4f8141, #354f2e);
  --cash-cloud-border: #052614;
  --cash-cloud-text: #eeecec;
  --radial-light-bg: radial-gradient(circle at center, #f5f5f5, #dadada);
  --grad-kelly-green: linear-gradient(#63a553, #447239);
  --kelly-green-border: #679c59;
  --kelly-green-text: #ffffff;
  --grad-light-container: linear-gradient(130deg, #eaeaea, #dadada);
  --light-container-border: #d5d5d5;
  --light-container-text: #717171;
  --light-container-accent: #67a658;
  --light-nav-gradient: linear-gradient(#eaeaea, #cacaca);
  --light-footer-gradient: linear-gradient(#fdfbfb, #f1f0f0);
  --dark-main-gradient: linear-gradient(#494949, #525151 50%, #646464);
  --header-gradient: var(--grad-gray);
  --footer-gradient: var(--grad-gray);
}

.theme-light {
  --color-charcoal: #3b3c3b;
  --color-black: #070a06;
  --color-white: #ffffff;
  --color-surface: #eaeaea;
  --color-icon: #717171;
  --color-border: rgba(0, 0, 0, 0.15);
  --color-contrast-high: #070a06;
  --gray-900: #070a06;
  --gray-800: #3b3c3b;
  --gray-700: #b8bab7;
  --gray-600: #d5d5d5;
  --header-gradient: var(--light-nav-gradient);
  --footer-gradient: var(--light-footer-gradient);
}

*,
*::before,
*::after {
  box-sizing: border-box;
}

html {
  font-size: 100%;
}

body {
  margin: 0;
  font-family: 'Helvetica Neue', Arial, sans-serif;
  font-size: 16px;
  line-height: 1.6;
  background-image: url('../assets/images/sitebg/648b712e0ab619560c51b1d55f162fc2 (1).jpg');
  background-repeat: no-repeat;
  background-position: center;
  background-size: cover;
  color: var(--color-white);
  position: relative;
  z-index: 0;
  background-attachment: fixed;
}

body::before {
  content: '';
  position: fixed;
  inset: 0;
  z-index: -1;
  background: inherit;
}

img,
video {
  max-width: 100%;
  height: auto;
}

button,
input,
select,
textarea {
  font-family: inherit;
  font-size: inherit;
  line-height: inherit;
}

:root {
  --nav-height: 80px;
}

html {
  scroll-behavior: smooth;
  scroll-padding-top: var(--nav-height);
}

.container,
.container--light,
.container--border,
.container--spaced {
  width: min(90%, 1200px);
  margin-left: auto;
  margin-right: auto;
  margin-block: 2rem;
}

.container--spaced {
  padding: 2rem;
  background: linear-gradient(
    to bottom,
    color-mix(in srgb, var(--color-surface) 92%, white),
    color-mix(in srgb, var(--color-surface) 90%, black)
  );
  border-radius: 0.6875rem;
  box-shadow: 0 2px 4px rgba(0, 0, 0, 0.15);
}

.container--border {
  padding: 2rem;
  border: 1px solid var(--color-border);
  background: linear-gradient(
    to bottom,
    color-mix(in srgb, var(--color-surface) 92%, white),
    color-mix(in srgb, var(--color-surface) 90%, black)
  );
  border-radius: 0.6875rem;
  box-shadow: 0 2px 4px rgba(0, 0, 0, 0.15);
}

.container--light {
  padding: 2rem;
  background: var(--grad-light-container);
  color: var(--light-container-text);
  border: 1px solid var(--light-container-border);
  box-shadow: 0 2px 4px rgba(0, 0, 0, 0.1);
}
.container--light .accent {
  color: var(--light-container-accent);
}

.main-content {
  padding: 2rem 0;
}

body.theme-fade {
  transition:
    background-color 0.3s ease,
    color 0.3s ease;
}

h1,
h2,
h3,
h4,
h5,
h6 {
  margin-top: 0;
  font-family: 'Helvetica Neue', Arial, sans-serif;
  font-weight: 700;
  line-height: 1.2;
}

h1 {
  font-size: 2.25rem;
}

h2 {
  font-size: 1.75rem;
}

h3 {
  font-size: 1.5rem;
}

h4 {
  font-size: 1.25rem;
}

h5 {
  font-size: 1rem;
}

h6 {
  font-size: 0.875rem;
}

p {
  margin: 0 0 1rem;
}

a {
  color: var(--color-muted);
  text-decoration: none;
  transition: all 0.2s ease-in-out;
}
a:hover,
a:focus {
  color: var(--color-bright);
  text-decoration: underline;
}

.flex {
  display: flex;
}

.items-center {
  align-items: center;
}

.justify-between {
  justify-content: space-between;
}

.justify-center {
  justify-content: center;
}

.gap-sm {
  gap: 0.75rem;
}

.gap-md {
  gap: 1rem;
}

.spacing-y-sm > * + * {
  margin-top: 0.75rem;
}

.padding-md {
  padding: 1rem;
}

.padding-y-sm {
  padding-top: 0.75rem;
  padding-bottom: 0.75rem;
}

.padding-y-md {
  padding-top: 1rem;
  padding-bottom: 1rem;
}

.padding-y-lg {
  padding-top: 2rem;
  padding-bottom: 2rem;
}

.padding-y-xl {
  padding-top: 3rem;
  padding-bottom: 3rem;
}

.margin-bottom-sm {
  margin-bottom: 0.75rem;
}

.margin-bottom-md {
  margin-bottom: 1rem;
}

.margin-bottom-lg {
  margin-bottom: 2rem;
}

.max-width-adaptive-lg {
  max-width: 1200px;
  margin-left: auto;
  margin-right: auto;
}

.text-center {
  text-align: center;
}

.text-lg {
  font-size: 1.125rem;
}

.text-xxxl {
  font-size: 2.5rem;
}

.font-primary {
  font-family: 'Helvetica Neue', Arial, sans-serif;
}

.styledh1 {
  font-family: 'League Spartan', sans-serif;
  text-transform: uppercase;
  font-size: 1.667rem;
  line-height: 1.1;
  letter-spacing: -0.02em;
}

.text-gradient-lime-deep {
  background: linear-gradient(135deg, #6fbc5c, #488635);
  -webkit-background-clip: text;
  -webkit-text-fill-color: transparent;
  background-clip: text;
  color: transparent;
}

.text-gradient-gray-light {
  background: linear-gradient(135deg, #d5d5d5, #fdfdfd);
  -webkit-background-clip: text;
  -webkit-text-fill-color: transparent;
  background-clip: text;
  color: transparent;
}

.border-thin-46683C {
  border: 1px solid rgba(70, 104, 60, 0.6);
  border-radius: 0.6875rem;
}

.btn-xs {
  padding: 0.25rem 0.5rem;
  font-size: 0.75rem;
}

.btn-sm {
  padding: 0.5rem 0.75rem;
  font-size: 0.875rem;
}

.btn-md {
  padding: 0.75rem 1rem;
  font-size: 1rem;
}

.btn-lg {
  padding: 1rem 2rem;
  font-size: 1.125rem;
}

.btn-xl {
  padding: 2rem 3rem;
  font-size: 1.25rem;
}

.btn-fw {
  display: block;
  width: 100%;
  text-align: center;
}

.grad-green {
  background: var(--grad-green);
}

.grad-gray {
  background: var(--grad-gray);
}

.grad-gray-top {
  background: var(--grad-gray-top);
}

.grad-gray-light {
  background: var(--grad-gray-light);
}

.grad-lemon-lime {
  background: var(--grad-lemon-lime);
  color: var(--lemon-lime-text);
  border: 1px solid var(--lemon-lime-border);
}

.grad-lemon-lime-stroke {
  background: var(--grad-lemon-lime-stroke);
  color: var(--lemon-lime-stroke-text);
  border: 1px solid var(--lemon-lime-stroke-border);
}

.grad-charcoal-lime {
  background: var(--grad-charcoal-lime);
  color: var(--charcoal-lime-text);
  border: 1px solid var(--charcoal-lime-border);
}

.grad-charcoal-mint {
  background: var(--grad-charcoal-mint);
  color: var(--charcoal-mint-text);
  border: 1px solid var(--charcoal-mint-border);
}

.grad-booger-snow {
  background: var(--grad-booger-snow);
  color: var(--booger-snow-text);
  border: 1px solid var(--booger-snow-border);
}

.grad-cash-cloud {
  background: var(--grad-cash-cloud);
  color: var(--cash-cloud-text);
  border: 1px solid var(--cash-cloud-border);
}

.grad-kelly-green {
  background: var(--grad-kelly-green);
  color: var(--kelly-green-text);
  border: 1px solid var(--kelly-green-border);
}

.grad-light-container {
  background: var(--grad-light-container);
  color: var(--light-container-text);
  border: 1px solid var(--light-container-border);
}

.grad-light-nav {
  background: var(--light-nav-gradient);
}

.grad-light-footer {
  background: var(--light-footer-gradient);
}

.grad-dark-main {
  background: var(--dark-main-gradient);
}

body.theme-dark {
  position: relative;
  min-height: 100vh;
  color: var(--color-white);
  background-color: #020202;
  isolation: isolate;
}
body.theme-dark::before {
  content: '';
  position: fixed;
  inset: 0;
  z-index: -1;
  background-image: url('../assets/images/sitebg/648b712e0ab619560c51b1d55f162fc2 (1).jpg');
  background-repeat: no-repeat;
  background-position: center;
  background-size: cover;
  will-change: transform;
  transform: translateZ(0);
}
@media (max-width: 768px) {
  body.theme-dark::before {
    background-size: auto 120%;
    background-position: center top;
    background-color: rgba(0, 0, 0, 0.9);
  }
}
body.theme-dark a {
  color: var(--color-muted);
}
body.theme-dark a:hover {
  color: var(--color-bright);
}
body.theme-dark a.active {
  color: var(--color-lime);
}

body.theme-light {
  background: var(--radial-light-bg);
  background-attachment: fixed;
  background-size: cover;
  background-repeat: no-repeat;
  color: var(--color-icon);
}

.grid {
  display: flex;
  flex-wrap: wrap;
}

[class^='col-'] {
  flex-basis: 100%;
}

@media (min-width: 768px) {
  .col-4\@md {
    flex-basis: 33.333%;
  }
  .col-6\@md {
    flex-basis: 50%;
  }
}
.site-header {
  background: var(--header-gradient);
  color: var(--color-icon);
  padding-block: 0.5rem;
  position: sticky;
  top: 0;
  z-index: 100;
  border-bottom: 1px solid rgba(var(--color-lime), 0.05);
  box-shadow: 0 1px 2px rgba(0, 0, 0, 0.1);
}
.site-header .container {
  display: flex;
  align-items: center;
  justify-content: space-between;
  margin-block: 0;
  padding-block: 0.25rem;
}
.site-header .logo img {
  height: 40px;
}

.nav-btn-group {
  display: flex;
  align-items: center;
  gap: 0;
}

.nav-toggle {
  background: transparent;
  border: 0;
  width: 1.5rem;
  height: 1.5rem;
  position: relative;
  color: var(--color-icon);
}
.nav-toggle span,
.nav-toggle::before,
.nav-toggle::after {
  content: '';
  position: absolute;
  left: 0;
  width: 100%;
  height: 2px;
  background: currentColor;
  transition: all 0.2s ease-in-out;
}
.nav-toggle span {
  top: 50%;
  transform: translateY(-50%);
}
.nav-toggle::before {
  top: 0;
}
.nav-toggle::after {
  bottom: 0;
}
.nav-toggle.is-open span {
  opacity: 0;
}
.nav-toggle.is-open::before {
  top: 50%;
  transform: rotate(45deg);
}
.nav-toggle.is-open::after {
  bottom: 50%;
  transform: rotate(-45deg);
}

.site-nav {
  display: none;
  max-height: 0;
  overflow: hidden;
  transition: max-height 0.3s ease;
}
.site-nav.is-visible {
  display: block;
  max-height: 200px;
}
.site-nav .nav-list {
  list-style: none;
  margin: 0;
  padding: 1rem;
  display: flex;
  flex-direction: column;
  gap: 0.75rem;
  background: var(--header-gradient);
}
.site-nav .nav-list a {
  color: var(--color-icon);
  text-decoration: none;
  font-weight: 600;
}
.site-nav .nav-list a:hover {
  color: var(--color-accent);
}

@media (min-width: 768px) {
  .nav-toggle {
    display: none;
  }
  .site-nav {
    display: block;
  }
  .site-nav .nav-list {
    flex-direction: row;
    gap: 2rem;
    background: transparent;
    padding: 0;
  }
}
.component-nav {
  margin-top: 1rem;
  margin-bottom: 1rem;
}
.component-nav .component-nav__list {
  display: none;
  list-style: none;
  margin: 0;
  padding: 0;
  flex-wrap: wrap;
  gap: 0.75rem;
  justify-content: center;
}
.component-nav .component-nav__list a {
  color: var(--color-white);
  text-decoration: none;
  font-weight: 600;
}
.component-nav .component-nav__list a:hover {
  color: var(--color-bright);
}
.component-nav .component-nav__select {
  width: 100%;
  padding: 0.5rem 0.75rem;
  background-color: var(--color-black);
  color: var(--color-white);
  border: 1px solid var(--color-border);
  border-radius: 0.6875rem;
}
@media (min-width: 768px) {
  .component-nav .component-nav__select {
    display: none;
  }
  .component-nav .component-nav__list {
    display: flex;
  }
}

.demo-section {
  padding-top: 2rem;
  padding-bottom: 2rem;
}

.site-footer {
  background: var(--footer-gradient);
  color: var(--color-icon);
  padding: 2rem 0;
  text-align: left;
}
.site-footer .container {
  width: min(100%, 1200px);
  margin: 0 auto;
  margin-block: 0;
  padding-inline: clamp(1rem, 5vw, 3rem);
}
.site-footer .footer-grid {
  display: grid;
  gap: 1rem;
  grid-template-columns: repeat(auto-fit, minmax(200px, 1fr));
  align-items: start;
}
.site-footer .footer-logo {
  width: 120px;
  margin-bottom: 1rem;
}
.site-footer a {
  color: var(--color-accent);
  text-decoration: none;
}
.site-footer a:hover {
  color: var(--color-contrast-high);
}
.site-footer .footer-links {
  list-style: none;
  padding: 0;
  margin: 0;
  display: grid;
  gap: 0.25rem;
}

body.theme-dark .site-footer a,
body.theme-light .site-footer a {
  color: var(--color-accent);
}

.search-bar {
  position: absolute;
  top: 100%;
  left: 0;
  width: 100%;
  padding: 0.75rem 1rem;
  background: linear-gradient(
    to bottom,
    color-mix(in srgb, var(--color-black) 92%, white),
    color-mix(in srgb, var(--color-black) 90%, black)
  );
  border-top: 1px solid var(--color-border);
  box-shadow: 0 2px 4px rgba(0, 0, 0, 0.15);
  z-index: 1000;
}
@media (min-width: 768px) {
  .search-bar {
    display: none;
  }
}
.search-bar .search-form {
  display: flex;
  width: 100%;
}
.search-bar input[type='search'] {
  flex-grow: 1;
  padding: 0.5rem 0.75rem;
  background: linear-gradient(
    to bottom,
    color-mix(in srgb, var(--color-surface) 92%, white),
    color-mix(in srgb, var(--color-surface) 90%, black)
  );
  border: 1px solid color-mix(in srgb, var(--color-border) 60%, transparent);
  border-right: 0;
  border-radius: 0.6875rem 0 0 0.6875rem;
  color: var(--color-contrast-high);
}
.search-bar input[type='search']:focus {
  border-color: color-mix(in srgb, var(--color-lime) 60%, transparent);
  box-shadow: 0 0 0 1px color-mix(in srgb, var(--color-lime) 60%, transparent);
  outline: none;
}
.search-bar .search-submit {
  background: linear-gradient(
    to bottom,
    color-mix(in srgb, var(--color-primary) 92%, white),
    color-mix(in srgb, var(--color-primary) 90%, black)
  );
  color: var(--color-white);
  padding: 0.5rem 1rem;
  border: none;
  border-radius: 0.6875rem;
  cursor: pointer;
  display: inline-block;
  text-decoration: none;
  transition: all 0.2s ease-in-out;
  box-shadow: 0 2px 4px rgba(0, 0, 0, 0.15);
  border: 1px solid color-mix(in srgb, var(--color-border) 60%, transparent);
  border-left: 0;
  border-radius: 0 0.6875rem 0.6875rem 0;
  padding: 0.5rem 0.75rem;
}
.search-bar .search-submit:hover,
.search-bar .search-submit:focus {
  background: linear-gradient(
    to bottom,
    color-mix(in srgb, var(--color-primary) 92%, white),
    color-mix(in srgb, var(--color-primary) 90%, black)
  );
}
.search-bar .search-submit:disabled {
  opacity: 0.5;
  cursor: not-allowed;
}

.profile-dropdown {
  position: absolute;
  right: 1rem;
  top: calc(100% + 0.5rem);
  background-color: var(--color-surface);
  border: 1px solid var(--color-border);
  border-radius: 0.6875rem;
  width: 200px;
  padding: 0.75rem;
  box-shadow: 0 2px 4px rgba(0, 0, 0, 0.15);
  z-index: 9999;
}
.profile-dropdown .profile-info {
  display: flex;
  align-items: center;
  gap: 0.5rem;
  margin-bottom: 0.75rem;
}
.profile-dropdown .profile-info img {
  width: 40px;
  height: 40px;
  border-radius: 50%;
  object-fit: cover;
}
.profile-dropdown .profile-name {
  font-weight: 600;
}
.profile-dropdown ul {
  list-style: none;
  margin: 0;
  padding: 0;
}
.profile-dropdown ul li {
  margin: 0.25rem 0;
}
.profile-dropdown ul li a {
  color: var(--color-white);
  text-decoration: none;
}
.profile-dropdown ul li a:hover {
  color: var(--color-bright);
}
.profile-dropdown ul li button.logout-btn {
  cursor: pointer;
}

.btn,
.btn-b {
  background: linear-gradient(
    to bottom,
    color-mix(in srgb, var(--color-bright) 92%, white),
    color-mix(in srgb, var(--color-bright) 90%, black)
  );
  color: var(--color-black);
  padding: 0.5rem 1rem;
  border: none;
  border-radius: 0.6875rem;
  cursor: pointer;
  display: inline-block;
  text-decoration: none;
  transition: all 0.2s ease-in-out;
  box-shadow: 0 2px 4px rgba(0, 0, 0, 0.15);
}
.btn:hover,
.btn-b:hover,
.btn:focus,
.btn-b:focus {
  background: linear-gradient(
    to bottom,
    color-mix(in srgb, var(--color-bright) 92%, white),
    color-mix(in srgb, var(--color-bright) 90%, black)
  );
}
.btn:disabled,
.btn-b:disabled {
  opacity: 0.5;
  cursor: not-allowed;
}

.btn--primary,
.btn--primary-b {
  background: linear-gradient(
    to bottom,
    color-mix(in srgb, var(--color-primary) 92%, white),
    color-mix(in srgb, var(--color-primary) 90%, black)
  );
  color: var(--color-white);
  padding: 0.5rem 1rem;
  border: none;
  border-radius: 0.6875rem;
  cursor: pointer;
  display: inline-block;
  text-decoration: none;
  transition: all 0.2s ease-in-out;
  box-shadow: 0 2px 4px rgba(0, 0, 0, 0.15);
}
.btn--primary:hover,
.btn--primary-b:hover,
.btn--primary:focus,
.btn--primary-b:focus {
  background: linear-gradient(
    to bottom,
    color-mix(in srgb, var(--color-primary) 92%, white),
    color-mix(in srgb, var(--color-primary) 90%, black)
  );
}
.btn--primary:disabled,
.btn--primary-b:disabled {
  opacity: 0.5;
  cursor: not-allowed;
}

.btn--secondary,
.btn--secondary-b {
  background: linear-gradient(
    to bottom,
    color-mix(in srgb, var(--color-primary-hover) 92%, white),
    color-mix(in srgb, var(--color-primary-hover) 90%, black)
  );
  color: var(--color-black);
  padding: 0.5rem 1rem;
  border: none;
  border-radius: 0.6875rem;
  cursor: pointer;
  display: inline-block;
  text-decoration: none;
  transition: all 0.2s ease-in-out;
  box-shadow: 0 2px 4px rgba(0, 0, 0, 0.15);
}
.btn--secondary:hover,
.btn--secondary-b:hover,
.btn--secondary:focus,
.btn--secondary-b:focus {
  background: linear-gradient(
    to bottom,
    color-mix(in srgb, var(--color-primary-hover) 92%, white),
    color-mix(in srgb, var(--color-primary-hover) 90%, black)
  );
}
.btn--secondary:disabled,
.btn--secondary-b:disabled {
  opacity: 0.5;
  cursor: not-allowed;
}

.btn--accent,
.btn--accent-b {
  background: linear-gradient(
    to bottom,
    color-mix(in srgb, var(--color-lime) 92%, white),
    color-mix(in srgb, var(--color-lime) 90%, black)
  );
  color: var(--color-black);
  padding: 0.5rem 1rem;
  border: none;
  border-radius: 0.6875rem;
  cursor: pointer;
  display: inline-block;
  text-decoration: none;
  transition: all 0.2s ease-in-out;
  box-shadow: 0 2px 4px rgba(0, 0, 0, 0.15);
}
.btn--accent:hover,
.btn--accent-b:hover,
.btn--accent:focus,
.btn--accent-b:focus {
  background: linear-gradient(
    to bottom,
    color-mix(in srgb, var(--color-lime) 92%, white),
    color-mix(in srgb, var(--color-lime) 90%, black)
  );
}
.btn--accent:disabled,
.btn--accent-b:disabled {
  opacity: 0.5;
  cursor: not-allowed;
}

.btn--subtle {
  display: inline-flex;
  align-items: center;
  gap: 0.25rem;
  padding: 0.5rem 1rem;
  border-radius: 0.6875rem;
  background: color-mix(in srgb, var(--gray-900) 92%, transparent);
  border: 1px solid color-mix(in srgb, var(--color-mint) 22%, transparent);
  color: var(--color-primary);
  text-decoration: none;
  transition: all 0.2s ease-in-out;
}
.btn--subtle i {
  font-size: 1rem;
}
.btn--subtle:hover,
.btn--subtle:focus {
  background: color-mix(in srgb, var(--color-mint) 36%, transparent);
  color: var(--color-black);
}

.btn--ghost,
.btn--ghost-b {
  background-color: transparent;
  color: var(--color-primary);
  border: 2px solid var(--color-primary);
  padding: 0.5rem 1rem;
  border-radius: 0.6875rem;
  transition: all 0.2s ease-in-out;
}
.btn--ghost:hover,
.btn--ghost-b:hover,
.btn--ghost:focus,
.btn--ghost-b:focus {
  background-color: var(--color-primary);
  color: var(--color-contrast-high);
}

.icon-btn,
.icon-btn--text,
.menu-close-btn,
.icon-btn--ghost {
  display: inline-flex;
  align-items: center;
  justify-content: center;
  width: 2.5rem;
  height: 2.5rem;
  padding: 0;
  border: none;
  background-color: var(--color-bright);
  color: var(--color-white);
  border-radius: 0.6875rem;
  cursor: pointer;
  transition: background-color all 0.2s ease-in-out;
}
.icon-btn:hover,
.icon-btn--text:hover,
.menu-close-btn:hover,
.icon-btn--ghost:hover {
  background-color: var(--color-primary-hover);
}
.icon-btn:focus,
.icon-btn--text:focus,
.menu-close-btn:focus,
.icon-btn--ghost:focus {
  outline: 2px solid var(--color-primary);
  outline-offset: 2px;
}
.icon-btn:disabled,
.icon-btn--text:disabled,
.menu-close-btn:disabled,
.icon-btn--ghost:disabled {
  opacity: 0.6;
  cursor: not-allowed;
}

.icon-btn--ghost {
  background-color: transparent;
  color: var(--color-primary);
  transition: color all 0.2s ease-in-out;
}
.icon-btn--ghost:hover {
  background-color: transparent;
  color: var(--color-primary);
}

.menu-close-btn {
  width: 2.75rem;
  height: 2.75rem;
  background-color: transparent;
  color: var(--color-primary);
  border: 2px solid var(--color-primary);
}
.menu-close-btn:hover {
  background-color: transparent;
  color: var(--color-contrast-high);
  border-color: var(--color-primary);
}

.icon-btn--text {
  width: auto;
  height: auto;
  padding: 0.25rem 0.75rem;
  background-color: transparent;
  border: 1px solid var(--color-border);
  color: var(--color-white);
  gap: 0.25rem;
  font-size: 1rem;
  transition: all 0.2s ease-in-out;
}
.icon-btn--text:hover,
.icon-btn--text:focus {
  background-color: transparent;
  color: var(--color-primary);
  border-color: var(--color-primary);
}

.nav-icon-btn,
.hamburger-btn {
  display: inline-flex;
  align-items: center;
  justify-content: center;
  width: 2.75rem;
  height: 2.75rem;
  padding: 0;
  background: transparent;
  border: none;
  outline: none;
  color: var(--color-icon);
  border-radius: 0.6875rem;
  cursor: pointer;
  transition: color all 0.2s ease-in-out;
}
.nav-icon-btn i,
.hamburger-btn i {
  font-size: 1.375rem;
}
.nav-icon-btn:hover,
.hamburger-btn:hover,
.nav-icon-btn.is-active,
.is-active.hamburger-btn {
  color: var(--color-primary);
}

.nav-icon-btn--static:hover,
.nav-icon-btn--static.is-active {
  color: inherit;
}

.hamburger-btn {
  color: var(--color-icon);
  background: transparent;
  border: 2px solid rgba(var(--color-lime), 0.3);
  transition: box-shadow all 0.2s ease-in-out;
}
.hamburger-btn:hover,
.hamburger-btn.is-active {
  color: var(--color-primary);
}

.menu-open .hamburger-btn {
  box-shadow: 0 0 8px rgba(var(--color-lime), 0.5);
}

.auth-btn {
  display: inline-flex;
  align-items: center;
  gap: 0.25rem;
  font-weight: 700;
  color: var(--gray-100);
  background: linear-gradient(
    45deg,
    rgba(var(--color-bright), 0.05),
    rgba(var(--color-bright), 0.05)
  );
  border: 1.5px solid rgba(var(--color-lime), 0.7);
  border-radius: 0.6875rem;
  padding: 0.25rem 0.75rem;
  cursor: pointer;
  text-decoration: none;
}
.auth-btn i {
  color: inherit;
}

.btn--gray-solid,
.btn--gray-solid-b {
  background-color: var(--gray-900);
  border: 1px solid var(--gray-800);
  color: var(--gray-200);
}

.btn--gray-gradient,
.btn--gray-gradient-b {
  background: var(--grad-gray-top);
  border: 1px solid var(--gray-200);
  color: var(--gray-200);
}

.btn-gray-50,
.btn-gray-50-b {
  background-color: var(--gray-50);
  color: var(--color-black);
  border: 1px solid var(--gray-800);
}

.btn-gray-100,
.btn-gray-100-b {
  background-color: var(--gray-100);
  color: var(--color-black);
  border: 1px solid var(--gray-800);
}

.btn-gray-200,
.btn-gray-200-b {
  background-color: var(--gray-200);
  color: var(--color-black);
  border: 1px solid var(--gray-800);
}

.btn-gray-600,
.btn-gray-600-b {
  background-color: var(--gray-600);
  color: var(--color-white);
  border: 1px solid var(--gray-800);
}

.btn-gray-700,
.btn-gray-700-b {
  background-color: var(--gray-700);
  color: var(--color-white);
  border: 1px solid var(--gray-800);
}

.btn-gray-800,
.btn-gray-800-b {
  background-color: var(--gray-800);
  color: var(--color-white);
  border: 1px solid var(--gray-800);
}

.btn-gray-900,
.btn-gray-900-b {
  background-color: var(--gray-900);
  color: var(--color-white);
  border: 1px solid var(--gray-800);
}

.btn-black,
.btn-black-b {
  background-color: var(--color-black);
  color: var(--color-white);
  border: 1px solid var(--gray-800);
}

.btn-combo-1,
.btn-combo-1-b {
  background-color: var(--color-primary);
  color: var(--color-white);
  border: 1px solid var(--color-primary);
  padding: 0.5rem 1rem;
  border-radius: 0.6875rem;
  display: inline-block;
}

.btn-combo-1-b {
  font-weight: 700;
}

.btn-combo-2,
.btn-combo-2-b {
  background-color: var(--color-primary-hover);
  color: var(--color-black);
  border: 1px solid var(--color-lime);
  padding: 0.5rem 1rem;
  border-radius: 0.6875rem;
  display: inline-block;
}

.btn-combo-2-b {
  font-weight: 700;
}

.btn-combo-3,
.btn-combo-3-b {
  background-color: var(--color-bright);
  color: var(--gray-200);
  border: 1px solid var(--gray-200);
  padding: 0.5rem 1rem;
  border-radius: 0.6875rem;
  display: inline-block;
}

.btn-combo-3-b {
  font-weight: 700;
}

.btn-combo-4,
.btn-combo-4-b {
  background-color: var(--color-mint);
  color: var(--color-lime);
  border: 1px solid var(--gray-700);
  padding: 0.5rem 1rem;
  border-radius: 0.6875rem;
  display: inline-block;
}

.btn-combo-4-b {
  font-weight: 700;
}

.btn-combo-5,
.btn-combo-5-b {
  background-color: var(--color-lime);
  color: var(--color-bright);
  border: 1px solid var(--color-white);
  padding: 0.5rem 1rem;
  border-radius: 0.6875rem;
  display: inline-block;
}

.btn-combo-5-b {
  font-weight: 700;
}

.btn-combo-6,
.btn-combo-6-b {
  background-color: var(--gray-600);
  color: var(--color-primary);
  border: 1px solid var(--color-primary);
  padding: 0.5rem 1rem;
  border-radius: 0.6875rem;
  display: inline-block;
}

.btn-combo-6-b {
  font-weight: 700;
}

.btn-combo-7,
.btn-combo-7-b {
  background-color: var(--gray-700);
  color: var(--color-white);
  border: 1px solid var(--color-lime);
  padding: 0.5rem 1rem;
  border-radius: 0.6875rem;
  display: inline-block;
}

.btn-combo-7-b {
  font-weight: 700;
}

.btn-combo-8,
.btn-combo-8-b {
  background-color: var(--gray-800);
  color: var(--color-black);
  border: 1px solid var(--gray-200);
  padding: 0.5rem 1rem;
  border-radius: 0.6875rem;
  display: inline-block;
}

.btn-combo-8-b {
  font-weight: 700;
}

.btn-combo-9,
.btn-combo-9-b {
  background-color: var(--gray-900);
  color: var(--gray-200);
  border: 1px solid var(--gray-700);
  padding: 0.5rem 1rem;
  border-radius: 0.6875rem;
  display: inline-block;
}

.btn-combo-9-b {
  font-weight: 700;
}

.btn-combo-10,
.btn-combo-10-b {
  background-color: var(--color-charcoal);
  color: var(--color-lime);
  border: 1px solid var(--color-white);
  padding: 0.5rem 1rem;
  border-radius: 0.6875rem;
  display: inline-block;
}

.btn-combo-10-b {
  font-weight: 700;
}

.btn-combo-11,
.btn-combo-11-b {
  background-color: var(--color-primary);
  color: var(--color-bright);
  border: 1px solid var(--color-primary);
  padding: 0.5rem 1rem;
  border-radius: 0.6875rem;
  display: inline-block;
}

.btn-combo-11-b {
  font-weight: 700;
}

.btn-combo-12,
.btn-combo-12-b {
  background-color: var(--color-primary-hover);
  color: var(--color-primary);
  border: 1px solid var(--color-lime);
  padding: 0.5rem 1rem;
  border-radius: 0.6875rem;
  display: inline-block;
}

.btn-combo-12-b {
  font-weight: 700;
}

.btn-combo-13,
.btn-combo-13-b {
  background-color: var(--color-bright);
  color: var(--color-white);
  border: 1px solid var(--gray-200);
  padding: 0.5rem 1rem;
  border-radius: 0.6875rem;
  display: inline-block;
}

.btn-combo-13-b {
  font-weight: 700;
}

.btn-combo-14,
.btn-combo-14-b {
  background-color: var(--color-mint);
  color: var(--color-black);
  border: 1px solid var(--gray-700);
  padding: 0.5rem 1rem;
  border-radius: 0.6875rem;
  display: inline-block;
}

.btn-combo-14-b {
  font-weight: 700;
}

.btn-combo-15,
.btn-combo-15-b {
  background-color: var(--color-lime);
  color: var(--gray-200);
  border: 1px solid var(--color-white);
  padding: 0.5rem 1rem;
  border-radius: 0.6875rem;
  display: inline-block;
}

.btn-combo-15-b {
  font-weight: 700;
}

.btn-combo-16,
.btn-combo-16-b {
  background-color: var(--gray-600);
  color: var(--color-lime);
  border: 1px solid var(--color-primary);
  padding: 0.5rem 1rem;
  border-radius: 0.6875rem;
  display: inline-block;
}

.btn-combo-16-b {
  font-weight: 700;
}

.btn-combo-17,
.btn-combo-17-b {
  background-color: var(--gray-700);
  color: var(--color-bright);
  border: 1px solid var(--color-lime);
  padding: 0.5rem 1rem;
  border-radius: 0.6875rem;
  display: inline-block;
}

.btn-combo-17-b {
  font-weight: 700;
}

.btn-combo-18,
.btn-combo-18-b {
  background-color: var(--gray-800);
  color: var(--color-primary);
  border: 1px solid var(--gray-200);
  padding: 0.5rem 1rem;
  border-radius: 0.6875rem;
  display: inline-block;
}

.btn-combo-18-b {
  font-weight: 700;
}

.btn-combo-19,
.btn-combo-19-b {
  background-color: var(--gray-900);
  color: var(--color-white);
  border: 1px solid var(--gray-700);
  padding: 0.5rem 1rem;
  border-radius: 0.6875rem;
  display: inline-block;
}

.btn-combo-19-b {
  font-weight: 700;
}

.btn-combo-20,
.btn-combo-20-b {
  background-color: var(--color-charcoal);
  color: var(--color-black);
  border: 1px solid var(--color-white);
  padding: 0.5rem 1rem;
  border-radius: 0.6875rem;
  display: inline-block;
}

.btn-combo-20-b {
  font-weight: 700;
}

.btn-combo-21,
.btn-combo-21-b {
  background-color: var(--color-primary);
  color: var(--gray-200);
  border: 1px solid var(--color-primary);
  padding: 0.5rem 1rem;
  border-radius: 0.6875rem;
  display: inline-block;
}

.btn-combo-21-b {
  font-weight: 700;
}

.btn-combo-22,
.btn-combo-22-b {
  background-color: var(--color-primary-hover);
  color: var(--color-lime);
  border: 1px solid var(--color-lime);
  padding: 0.5rem 1rem;
  border-radius: 0.6875rem;
  display: inline-block;
}

.btn-combo-22-b {
  font-weight: 700;
}

.btn-combo-23,
.btn-combo-23-b {
  background-color: var(--color-bright);
  color: var(--color-bright);
  border: 1px solid var(--gray-200);
  padding: 0.5rem 1rem;
  border-radius: 0.6875rem;
  display: inline-block;
}

.btn-combo-23-b {
  font-weight: 700;
}

.btn-combo-24,
.btn-combo-24-b {
  background-color: var(--color-mint);
  color: var(--color-primary);
  border: 1px solid var(--gray-700);
  padding: 0.5rem 1rem;
  border-radius: 0.6875rem;
  display: inline-block;
}

.btn-combo-24-b {
  font-weight: 700;
}

.btn-combo-25,
.btn-combo-25-b {
  background-color: var(--color-lime);
  color: var(--color-white);
  border: 1px solid var(--color-white);
  padding: 0.5rem 1rem;
  border-radius: 0.6875rem;
  display: inline-block;
}

.btn-combo-25-b {
  font-weight: 700;
}

.btn-combo-26,
.btn-combo-26-b {
  background-color: var(--gray-600);
  color: var(--color-black);
  border: 1px solid var(--color-primary);
  padding: 0.5rem 1rem;
  border-radius: 0.6875rem;
  display: inline-block;
}

.btn-combo-26-b {
  font-weight: 700;
}

.btn-combo-27,
.btn-combo-27-b {
  background-color: var(--gray-700);
  color: var(--gray-200);
  border: 1px solid var(--color-lime);
  padding: 0.5rem 1rem;
  border-radius: 0.6875rem;
  display: inline-block;
}

.btn-combo-27-b {
  font-weight: 700;
}

.btn-combo-28,
.btn-combo-28-b {
  background-color: var(--gray-800);
  color: var(--color-lime);
  border: 1px solid var(--gray-200);
  padding: 0.5rem 1rem;
  border-radius: 0.6875rem;
  display: inline-block;
}

.btn-combo-28-b {
  font-weight: 700;
}

.btn-combo-29,
.btn-combo-29-b {
  background-color: var(--gray-900);
  color: var(--color-bright);
  border: 1px solid var(--gray-700);
  padding: 0.5rem 1rem;
  border-radius: 0.6875rem;
  display: inline-block;
}

.btn-combo-29-b {
  font-weight: 700;
}

.btn-combo-30,
.btn-combo-30-b {
  background-color: var(--color-charcoal);
  color: var(--color-primary);
  border: 1px solid var(--color-white);
  padding: 0.5rem 1rem;
  border-radius: 0.6875rem;
  display: inline-block;
}

.btn-combo-30-b {
  font-weight: 700;
}

.btn-b {
  font-weight: 700;
}

.btn--primary-b {
  font-weight: 700;
}

.btn--secondary-b {
  font-weight: 700;
}

.btn--accent-b {
  font-weight: 700;
}

.btn--ghost-b {
  font-weight: 700;
}

.btn--gray-solid-b {
  font-weight: 700;
}

.btn--gray-gradient-b {
  font-weight: 700;
}

.btn-gray-50-b {
  font-weight: 700;
}

.btn-gray-100-b {
  font-weight: 700;
}

.btn-gray-200-b {
  font-weight: 700;
}

.btn-gray-600-b {
  font-weight: 700;
}

.btn-gray-700-b {
  font-weight: 700;
}

.btn-gray-800-b {
  font-weight: 700;
}

.btn-gray-900-b {
  font-weight: 700;
}

.btn-black-b {
  font-weight: 700;
}

.btn--secondary-b {
  background: linear-gradient(130deg, #549841, #8cd679);
  color: var(--gray-800);
}
.btn--secondary-b:hover,
.btn--secondary-b:focus {
  background: linear-gradient(130deg, #549841, #8cd679);
  color: var(--gray-800);
}

i[class^='ti'],
i[class*=' ti-'] {
  display: inline-block;
  color: var(--color-icon);
  transition:
    color 0.3s ease,
    text-shadow 0.3s ease;
}

a:hover i[class^='ti'],
a:active i[class^='ti'],
button:hover i[class^='ti'],
button:active i[class^='ti'],
i[class^='ti']:hover,
i[class^='ti']:active {
  color: var(--color-primary);
  text-shadow: 0 0 8px var(--color-primary-hover);
}

.cta-btn,
.cta-btn--glow {
  background: linear-gradient(
    to bottom,
    color-mix(in srgb, var(--color-bright) 92%, white),
    color-mix(in srgb, var(--color-bright) 90%, black)
  );
  color: var(--color-black);
  padding: 0.5rem 1rem;
  border: none;
  border-radius: 0.6875rem;
  cursor: pointer;
  display: inline-block;
  text-decoration: none;
  transition: all 0.2s ease-in-out;
  box-shadow: 0 2px 4px rgba(0, 0, 0, 0.15);
  font-weight: 700;
  box-shadow: 0 0 0 rgba(var(--color-bright), 0.5);
  transition:
    transform all 0.2s ease-in-out,
    box-shadow all 0.2s ease-in-out;
}
.cta-btn:hover,
.cta-btn--glow:hover,
.cta-btn:focus,
.cta-btn--glow:focus {
  background: linear-gradient(
    to bottom,
    color-mix(in srgb, var(--color-bright) 92%, white),
    color-mix(in srgb, var(--color-bright) 90%, black)
  );
}
.cta-btn:disabled,
.cta-btn--glow:disabled {
  opacity: 0.5;
  cursor: not-allowed;
}
.cta-btn:hover,
.cta-btn--glow:hover,
.cta-btn:focus,
.cta-btn--glow:focus {
  transform: translateY(-2px);
  box-shadow: 0 8px 15px rgba(var(--color-bright), 0.3);
}

.cta-btn--outline {
  background: linear-gradient(
    to bottom,
    color-mix(in srgb, transparent 92%, white),
    color-mix(in srgb, transparent 90%, black)
  );
  color: var(--color-bright);
  padding: 0.5rem 1rem;
  border: none;
  border-radius: 0.6875rem;
  cursor: pointer;
  display: inline-block;
  text-decoration: none;
  transition: all 0.2s ease-in-out;
  box-shadow: 0 2px 4px rgba(0, 0, 0, 0.15);
  border: 2px solid var(--color-bright);
}
.cta-btn--outline:hover,
.cta-btn--outline:focus {
  background: linear-gradient(
    to bottom,
    color-mix(in srgb, transparent 92%, white),
    color-mix(in srgb, transparent 90%, black)
  );
}
.cta-btn--outline:disabled {
  opacity: 0.5;
  cursor: not-allowed;
}
.cta-btn--outline:hover,
.cta-btn--outline:focus {
  background-color: rgba(var(--color-bright), 0.1);
}

.cta-btn--arrow {
  background: linear-gradient(
    to bottom,
    color-mix(in srgb, var(--color-primary) 92%, white),
    color-mix(in srgb, var(--color-primary) 90%, black)
  );
  color: var(--color-white);
  padding: 0.5rem 1rem;
  border: none;
  border-radius: 0.6875rem;
  cursor: pointer;
  display: inline-block;
  text-decoration: none;
  transition: all 0.2s ease-in-out;
  box-shadow: 0 2px 4px rgba(0, 0, 0, 0.15);
  padding-right: 2rem;
  position: relative;
}
.cta-btn--arrow:hover,
.cta-btn--arrow:focus {
  background: linear-gradient(
    to bottom,
    color-mix(in srgb, var(--color-primary) 92%, white),
    color-mix(in srgb, var(--color-primary) 90%, black)
  );
}
.cta-btn--arrow:disabled {
  opacity: 0.5;
  cursor: not-allowed;
}
.cta-btn--arrow::after {
  content: '→';
  position: absolute;
  right: 1rem;
  transition: transform all 0.2s ease-in-out;
}
.cta-btn--arrow:hover::after,
.cta-btn--arrow:focus::after {
  transform: translateX(4px);
}

.cta-btn--glow {
  animation: cta-glow 2s ease-in-out infinite;
}

@keyframes cta-glow {
  0%,
  100% {
    box-shadow: 0 0 0 rgba(var(--color-bright), 0.5);
  }
  50% {
    box-shadow: 0 0 10px rgba(var(--color-bright), 0.8);
  }
}
.form-group {
  margin-bottom: 1rem;
}

label {
  display: block;
  margin-bottom: 0.5rem;
  font-weight: 600;
}

input,
textarea,
select {
  width: 100%;
  padding: 0.5rem 0.75rem;
  border: 1px solid var(--color-border);
  border-radius: 0.6875rem;
  background-color: var(--color-charcoal);
  color: var(--color-white);
}

input:focus,
textarea:focus,
select:focus {
  outline: none;
  border-color: var(--color-bright);
}

input[disabled],
textarea[disabled],
select[disabled] {
  opacity: 0.5;
  cursor: not-allowed;
}

.is-valid,
.is-invalid {
  position: relative;
  padding-left: 2rem;
  border: 1px solid transparent;
  border-radius: 0.6875rem;
}

.is-valid {
  border-color: var(--color-success);
  background-color: rgba(135, 189, 114, 0.15);
}

.is-valid::before {
  font-family: 'tabler-icons';
  content: '\ea67';
  position: absolute;
  left: 0.75rem;
  top: 50%;
  transform: translateY(-50%);
  color: var(--color-success);
  font-size: 1rem;
}

.is-invalid {
  border-color: var(--color-danger);
  background-color: rgba(224, 49, 49, 0.15);
}

.is-invalid::before {
  font-family: 'tabler-icons';
  content: '\ea6a';
  position: absolute;
  left: 0.75rem;
  top: 50%;
  transform: translateY(-50%);
  color: var(--color-danger);
  font-size: 1rem;
}

.password-strength .password-reqs {
  list-style: none;
  margin: 0.5rem 0 0;
  padding: 0;
}
.password-strength .password-reqs li {
  display: flex;
  align-items: center;
  font-size: 0.875rem;
  margin-bottom: 0.25rem;
  color: var(--color-muted);
}
.password-strength .password-reqs li i {
  margin-right: 0.25rem;
}
.password-strength .password-reqs li.valid {
  color: var(--color-bright);
}
.password-strength .password-reqs li.invalid {
  color: var(--color-accent);
}

input.valid {
  border-color: var(--color-bright);
}

input.invalid {
  border-color: var(--color-accent);
}

.card {
  background-color: var(--color-charcoal);
  color: var(--color-white);
  padding: 1rem;
  border-radius: 0.6875rem;
  box-shadow: 0 2px 4px rgba(0, 0, 0, 0.15);
  margin-bottom: 1rem;
}

.modal-overlay {
  position: fixed;
  top: 0;
  left: 0;
  width: 100%;
  height: 100%;
  background-color: rgba(0, 0, 0, 0.7);
  display: none;
  align-items: center;
  justify-content: center;
  z-index: 1000;
}
.modal-overlay.is-visible {
  display: flex;
}

.modal {
  background-color: var(--color-charcoal);
  color: var(--color-white);
  padding: 2rem;
  border-radius: 0.6875rem;
  max-width: 500px;
  width: 90%;
}

.alert {
  padding: 0.75rem 1rem;
  border-radius: 0.6875rem;
  margin-bottom: 1rem;
}

.alert-success {
  background-color: var(--color-bright);
  color: var(--color-black);
}

.alert-error {
  background-color: var(--color-primary);
  color: var(--color-white);
}

.alert-warning {
  background-color: var(--color-lime);
  color: var(--color-black);
}

.toggle {
  display: inline-flex;
  align-items: center;
  cursor: pointer;
}

.toggle input {
  display: none;
}

.toggle-slider {
  width: 40px;
  height: 20px;
  background-color: var(--color-muted);
  border-radius: 20px;
  position: relative;
  transition: all 0.2s ease-in-out;
}

.toggle-slider::before {
  content: '';
  position: absolute;
  top: 2px;
  left: 2px;
  width: 16px;
  height: 16px;
  background-color: var(--color-white);
  border-radius: 50%;
  transition: all 0.2s ease-in-out;
}

input:checked + .toggle-slider {
  background-color: var(--color-bright);
}

input:checked + .toggle-slider::before {
  transform: translateX(20px);
}

.hero {
  position: relative;
  background-image: url('images/heroposter1.png');
  background-size: cover;
  background-position: top center;
  background-color: var(--gray-900);
  padding: 0;
  margin-top: -0.75rem;
  min-height: 100vh;
  max-width: 100vw;
  text-align: center;
  overflow: hidden;
  display: flex;
  flex-direction: column;
  justify-content: flex-end;
}
.hero::before {
  content: '';
  position: absolute;
  inset: 0;
  background-image: inherit;
  background-size: inherit;
  background-position: inherit;
  background-repeat: inherit;
  filter: saturate(0.3) brightness(0.78) blur(18px);
  transform: scale(1.08);
  opacity: 0.72;
  z-index: 0;
  pointer-events: none;
  background-color: rgba(var(--color-black), 0.55);
  background-blend-mode: multiply;
}
.hero .container {
  z-index: 1;
}
.hero .hero-video {
  position: absolute;
  top: 0;
  left: 0;
  width: 100%;
  height: 100%;
  z-index: 0;
}
.hero .hero-video iframe {
  width: 100%;
  height: 100%;
  object-fit: cover;
  pointer-events: none;
}
.hero .hero-mute-btn {
  position: absolute;
  bottom: 1rem;
  right: 1rem;
  background: rgba(var(--color-black), 0.4);
  border: none;
  color: var(--color-white);
  padding: 0.25rem 0.5rem;
  border-radius: 0.6875rem;
  cursor: pointer;
  z-index: 2;
}
.hero h1 {
  font-size: 2.5rem;
  margin-bottom: 1rem;
  animation: slide-in 0.6s ease-out forwards;
  opacity: 0;
}
.hero p {
  font-size: 1.25rem;
  margin-bottom: 2rem;
  animation: fade-in 0.8s ease-out forwards;
  opacity: 0;
}
.hero .hero-cta {
  animation: fade-in 1s ease-out forwards;
  opacity: 0;
  position: absolute;
  left: 50%;
  top: 74%;
  bottom: auto;
  transform: translate(-50%, -50%);
  color: var(--gray-800);
  z-index: 7;
  pointer-events: auto;
  display: inline-flex;
  align-items: center;
  gap: 0.35rem;
}
.hero .hero-cta:hover,
.hero .hero-cta:focus {
  color: var(--gray-800);
}
.hero .hero-cta.throb {
  animation:
    fade-in 1s ease-out forwards,
    cta-throb 2s ease-in-out infinite;
}
.hero .hero-cta .hero-cta__icon {
  font-size: 1.05rem;
  line-height: 1;
  transform: translateY(1px);
}
.hero.hero-auto-zoom {
  cursor: pointer;
}
.hero.hero--video {
  display: flex;
  align-items: stretch;
  justify-content: center;
  --hero-buffer-progress: 0%;
  --hero-media-max-height: min(88vh, 48rem);
  --hero-media-max-width: min(88vw, 26rem);
  --hero-media-inline-size: min(
    var(--hero-media-max-width),
    calc(var(--hero-media-max-height) * 0.5625)
  );
  --hero-playback-progress: 0%;
  padding: clamp(0.75rem, 4vh, 2.5rem) clamp(1.25rem, 5vw, 3.25rem) clamp(6.5rem, 18vh, 7.5rem);
}
@media (min-width: 48rem) {
  .hero.hero--video {
    --hero-media-max-height: min(88vh, 52rem);
    --hero-media-max-width: min(56vw, 28rem);
    --hero-media-inline-size: min(
      var(--hero-media-max-width),
      calc(var(--hero-media-max-height) * 0.5625)
    );
  }
}
@media (min-width: 75rem) {
  .hero.hero--video {
    --hero-media-max-height: min(88vh, 54rem);
    --hero-media-max-width: min(42vw, 30rem);
    --hero-media-inline-size: min(
      var(--hero-media-max-width),
      calc(var(--hero-media-max-height) * 0.5625)
    );
  }
}
.hero.hero--video h1 {
  display: none;
}
.hero.hero--video .hero-content {
  position: static;
  z-index: 6;
  width: 100%;
  display: flex;
  justify-content: center;
  pointer-events: none;
}
.hero.hero--video .hero-media {
  position: absolute;
  inset: 0;
  width: 100%;
  height: 100%;
  overflow: hidden;
  z-index: 1;
  display: flex;
  align-items: center;
  justify-content: center;
  padding-block: clamp(1.75rem, 6vh, 3.5rem);
}
.hero.hero--video .hero-media::after {
  content: '';
  position: absolute;
  inset: 0;
  background: linear-gradient(180deg, rgba(0, 0, 0, 0.38) 0%, rgba(0, 0, 0, 0) 45%);
  pointer-events: none;
  z-index: 3;
}
.hero.hero--video .hero-image-layer,
.hero.hero--video .hero-video-layer {
  position: absolute;
  inset: 0;
  width: 100%;
  height: 100%;
  display: flex;
  align-items: center;
  justify-content: center;
  padding: clamp(0.35rem, 2vh, 1.5rem) clamp(0.5rem, 2vw, 1.5rem) clamp(4.25rem, 14vh, 5rem);
  transition:
    opacity 0.6s ease,
    visibility 0.6s ease;
}
.hero.hero--video .hero-image-layer {
  z-index: 1;
  opacity: 1;
}
.hero.hero--video .hero-image-layer img {
  width: var(--hero-media-inline-size);
  max-height: var(--hero-media-max-height);
  aspect-ratio: 9/16;
  object-fit: cover;
  object-position: top center;
  display: block;
  transform: scale(var(--hero-scale, 1));
  transition: transform 0.6s ease;
  border-radius: 0.6875rem;
  box-shadow: 0 1.25rem 3.5rem rgba(var(--color-black), 0.45);
}
.hero.hero--video .hero-video-layer {
  z-index: 2;
  opacity: 0;
  pointer-events: none;
}
.hero.hero--video .hero-video-layer__frame {
  position: relative;
  width: var(--hero-media-inline-size);
  aspect-ratio: 9/16;
  border-radius: 0.6875rem;
  overflow: hidden;
  box-shadow:
    0 1.75rem 3.75rem rgba(var(--color-black), 0.5),
    0 0 2.75rem rgba(var(--color-black), 0.1);
  background: rgba(0, 0, 0, 0.8);
  max-height: var(--hero-media-max-height);
  display: flex;
  align-items: stretch;
  justify-content: stretch;
}
.hero.hero--video .hero-video-layer__frame iframe {
  border: 0;
  object-fit: cover;
  object-position: top center;
  pointer-events: none;
}
.hero.hero--video .hero-video-layer__player {
  position: relative;
  width: 100%;
  height: 100%;
}
.hero.hero--video .hero-video-layer__player > div,
.hero.hero--video .hero-video-layer__player iframe {
  position: absolute;
  inset: 0;
  width: 100%;
  height: 100%;
}
.hero.hero--video.is-video-ready .hero-video-layer {
  pointer-events: auto;
}
.hero.hero--video.is-video-active .hero-image-layer {
  opacity: 0;
}
.hero.hero--video.is-video-active .hero-video-layer {
  opacity: 1;
  cursor: pointer;
}
.hero.hero--video:not(.is-video-active) .hero-overlay-icon {
  opacity: 0;
  pointer-events: none;
}
.hero.hero--video.is-video-ending .hero-image-layer {
  opacity: 1;
}
.hero.hero--video.is-video-ending .hero-video-layer {
  opacity: 0;
  pointer-events: none;
}
.hero.hero--video.is-video-ending .hero-overlay-icon {
  opacity: 0;
  pointer-events: none;
}
.hero.hero--video.is-video-paused .hero-video-layer {
  cursor: default;
  filter: saturate(0.9);
}
.hero.hero--video.has-video-error .hero-play-overlay,
.hero.hero--video.has-video-error .hero-overlay-icon,
.hero.hero--video.has-video-error .hero-mute-btn {
  display: none;
}
.hero.hero--video.has-video-error .hero-image-layer {
  opacity: 1;
}
.hero.hero--video .hero-play-overlay {
  position: absolute;
  top: 50%;
  left: 50%;
  transform: translate(-50%, -50%);
  width: 5.75rem;
  height: 5.75rem;
  border-radius: 50%;
  border: 3px solid var(--color-lime);
  background: rgba(0, 0, 0, 0.5);
  color: var(--color-white);
  display: flex;
  align-items: center;
  justify-content: center;
  gap: 0.25rem;
  cursor: pointer;
  z-index: 6;
  transition:
    opacity 0.3s ease,
    transform 0.3s ease;
  box-shadow: 0 0 1.5rem rgba(var(--color-black), 0.35);
}
.hero.hero--video .hero-play-overlay:hover,
.hero.hero--video .hero-play-overlay:focus {
  transform: translate(-50%, -50%) scale(1.08);
}
.hero.hero--video .hero-play-overlay__icon {
  font-size: 2.35rem;
  z-index: 2;
}
.hero.hero--video .hero-play-overlay__spinner {
  position: absolute;
  inset: 0;
  border-radius: 50%;
  border: 4px solid transparent;
  border-top-color: var(--color-lime);
  animation: hero-spinner 1.1s linear infinite;
  opacity: 0;
  z-index: 1;
}
.hero.hero--video .hero-play-overlay__progress-bar {
  position: absolute;
  left: 50%;
  bottom: -1.3rem;
  transform: translateX(-50%);
  width: 150%;
  height: 0.4rem;
  border-radius: 999px;
  background: rgba(255, 255, 255, 0.18);
  overflow: hidden;
  opacity: 0;
  transition: opacity 0.3s ease;
}
.hero.hero--video .hero-play-overlay__progress-fill {
  display: block;
  height: 100%;
  width: var(--hero-buffer-progress, 0%);
  background: linear-gradient(
    90deg,
    var(--color-lime),
    color-mix(in srgb, var(--color-lime) 55%, var(--color-white))
  );
  transition: width 0.25s ease;
}
.hero.hero--video .hero-play-overlay.is-hidden {
  opacity: 0;
  pointer-events: none;
}
.hero.hero--video .hero-overlay-icon {
  position: absolute;
  top: clamp(1rem, 3vh, 1.85rem);
  right: clamp(1rem, 3.5vw, 1.85rem);
  width: 2.45rem;
  height: 2.45rem;
  border-radius: 50%;
  border: 1px solid rgba(255, 255, 255, 0.24);
  background: rgba(10, 10, 10, 0.62);
  backdrop-filter: blur(8px);
  color: var(--color-white);
  display: flex;
  align-items: center;
  justify-content: center;
  z-index: 6;
  box-shadow: 0 1.1rem 1.95rem rgba(var(--color-black), 0.5);
  transition:
    transform 0.2s ease,
    background 0.2s ease,
    opacity 0.2s ease;
}
.hero.hero--video .hero-overlay-icon i {
  font-size: 1.25rem;
}
.hero.hero--video .hero-overlay-icon:hover,
.hero.hero--video .hero-overlay-icon:focus {
  background: rgba(22, 22, 22, 0.78);
  transform: translate(-1px, -2px);
}
.hero.hero--video.is-loading .hero-play-overlay__spinner {
  opacity: 1;
}
.hero.hero--video.is-loading .hero-play-overlay__progress-bar {
  opacity: 1;
}
.hero.hero--video.is-video-active .hero-play-overlay {
  opacity: 0;
  pointer-events: none;
}
.hero.hero--video .hero-video-progress {
  position: absolute;
  left: 50%;
  bottom: clamp(0.35rem, 1.25vh, 0.85rem);
  transform: translateX(-50%);
  width: calc(100% - clamp(1.75rem, 9vw, 3.25rem));
  pointer-events: none;
  z-index: 5;
  opacity: 0;
  transition: opacity 0.3s ease;
}
.hero.hero--video .hero-video-progress__track {
  display: block;
  width: 100%;
  height: 0.2rem;
  border-radius: 999px;
  background: rgba(255, 255, 255, 0.08);
  overflow: hidden;
}
.hero.hero--video .hero-video-progress__fill {
  display: block;
  width: var(--hero-playback-progress, 0%);
  height: 100%;
  border-radius: inherit;
  background: linear-gradient(90deg, rgba(255, 255, 255, 0.6), rgba(255, 255, 255, 0.05));
  transition: width 0.25s ease;
}
.hero.hero--video.is-video-active .hero-video-progress,
.hero.hero--video.is-video-paused .hero-video-progress {
  opacity: 1;
}
.hero.hero--video .hero-mute-btn {
  position: absolute;
  top: clamp(1rem, 4vh, 2.35rem);
  left: 50%;
  transform: translate(-50%, 0);
  display: inline-flex;
  flex-direction: column;
  align-items: center;
  justify-content: center;
  gap: 0.1rem;
  background: rgba(0, 0, 0, 0.7);
  -webkit-backdrop-filter: blur(12px);
  backdrop-filter: blur(12px);
  border: 1px solid rgba(255, 255, 255, 0.2);
  color: var(--color-white);
  padding: 0.32rem 0.8rem 0.38rem;
  border-radius: 999px;
  cursor: pointer;
  z-index: 6;
  font-size: 0.7rem;
  letter-spacing: 0.12em;
  text-transform: uppercase;
  font-weight: 500;
  box-shadow:
    0 0.75rem 1.65rem rgba(var(--color-black), 0.4),
    0 0 0.8rem rgba(var(--color-black), 0.35);
  opacity: 0;
  pointer-events: none;
  transition:
    opacity 0.3s ease,
    transform 0.3s ease,
    box-shadow 0.3s ease;
  white-space: nowrap;
  width: auto;
  min-width: auto;
  max-width: min(12rem, 100% - clamp(3rem, 22vw, 6.5rem));
  max-height: clamp(3.25rem, 16vw, 4.75rem);
  overflow: hidden;
  text-align: center;
}
.hero.hero--video .hero-mute-btn i {
  font-size: 1rem;
}
.hero.hero--video .hero-mute-btn span {
  line-height: 1.05;
}
.hero.hero--video .hero-mute-btn:hover,
.hero.hero--video .hero-mute-btn:focus-visible {
  opacity: 1;
  transform: translate(-50%, -3px);
  animation-play-state: paused;
  box-shadow:
    0 0.85rem 1.9rem rgba(var(--color-black), 0.55),
    0 0 0.95rem rgba(var(--color-black), 0.5);
}
.hero.hero--video .hero-mute-btn:hover i,
.hero.hero--video .hero-mute-btn:focus-visible i {
  animation-play-state: paused;
}
.hero.hero--video .hero-mute-btn.is-attention {
  animation: hero-mute-pulse 1.2s ease-in-out infinite;
}
.hero.hero--video .hero-mute-btn.is-attention i {
  animation: hero-mute-icon-flash 1.2s ease-in-out infinite;
}
.hero.hero--video.is-muted .hero-mute-btn {
  opacity: 1;
  pointer-events: auto;
}
.hero.hero--video.is-muted.is-mute-hidden .hero-mute-btn {
  opacity: 0;
  pointer-events: none;
}
.hero.hero--video.is-muted:hover .hero-mute-btn,
.hero.hero--video.is-muted:focus-within .hero-mute-btn {
  opacity: 1;
  pointer-events: auto;
  animation-play-state: paused;
}
.hero.hero--video:not(.is-muted) .hero-mute-btn {
  opacity: 0;
  pointer-events: none;
  animation: none;
}
.hero.hero--video .hero-video-pause-overlay {
  position: absolute;
  inset: 0;
  display: flex;
  flex-direction: column;
  align-items: center;
  justify-content: center;
  gap: 1.75rem;
  background: rgba(0, 0, 0, 0.15);
  color: var(--color-white);
  z-index: 6;
  opacity: 0;
  pointer-events: none;
  transition: opacity 0.3s ease;
}
.hero.hero--video .hero-video-pause-overlay.is-visible {
  opacity: 1;
  pointer-events: auto;
}
.hero.hero--video .hero-video-pause-overlay__center {
  display: flex;
  flex-direction: column;
  align-items: center;
  justify-content: center;
  gap: 1rem;
  width: min(100%, 16rem);
  text-align: center;
}
.hero.hero--video .hero-video-pause-overlay__actions {
  display: flex;
  gap: 0.75rem;
  justify-content: center;
  align-items: center;
}
.hero.hero--video .hero-video-pause-overlay__stack {
  display: flex;
  flex-direction: column;
  gap: 0.75rem;
  width: 100%;
}
.hero.hero--video .hero-video-btn {
  display: inline-flex;
  align-items: center;
  gap: 0.4rem;
  padding: 0.65rem 1.25rem;
  border-radius: 999px;
  border: 1px solid rgba(255, 255, 255, 0.35);
  background: rgba(0, 0, 0, 0.55);
  color: var(--color-white);
  cursor: pointer;
  transition:
    transform 0.2s ease,
    background 0.2s ease;
  justify-content: center;
  width: 100%;
}
.hero.hero--video .hero-video-btn i {
  font-size: 1.1rem;
}
.hero.hero--video .hero-video-btn:hover,
.hero.hero--video .hero-video-btn:focus {
  transform: translateY(-2px);
  background: rgba(0, 0, 0, 0.75);
}
.hero.hero--video .hero-video-btn--primary {
  background: var(--color-lime);
  color: var(--gray-900);
  border-color: transparent;
}
.hero.hero--video .hero-video-btn--primary:hover,
.hero.hero--video .hero-video-btn--primary:focus {
  background: color-mix(in srgb, var(--color-lime) 85%, var(--gray-900));
  color: var(--gray-900);
}
.hero.hero--video .hero-video-icon-btn {
  width: 2.5rem;
  height: 2.5rem;
  border-radius: 50%;
  border: 1px solid rgba(255, 255, 255, 0.45);
  background: rgba(0, 0, 0, 0.55);
  color: var(--color-white);
  display: inline-flex;
  align-items: center;
  justify-content: center;
  cursor: pointer;
  box-shadow: 0 0.65rem 1.35rem rgba(var(--color-black), 0.45);
  transition:
    transform 0.2s ease,
    background 0.2s ease,
    box-shadow 0.2s ease;
}
.hero.hero--video .hero-video-icon-btn:hover,
.hero.hero--video .hero-video-icon-btn:focus {
  transform: translateY(-2px);
  background: rgba(0, 0, 0, 0.75);
  box-shadow: 0 0.9rem 1.65rem rgba(var(--color-black), 0.5);
}
.hero.hero--video .hero-video-icon-btn--overlay {
  position: absolute;
  top: clamp(0.85rem, 4vh, 2rem);
  right: clamp(0.85rem, 4vw, 2rem);
  background: rgba(255, 255, 255, 0.65);
  color: var(--gray-900);
  border-color: rgba(255, 255, 255, 0.65);
}
.hero.hero--video .hero-video-icon-btn--overlay:hover,
.hero.hero--video .hero-video-icon-btn--overlay:focus {
  background: rgba(255, 255, 255, 0.85);
}
.hero.hero--video .hero-video-btn--charcoal {
  background: rgba(20, 20, 20, 0.9);
  border-color: rgba(255, 255, 255, 0.28);
  color: var(--color-white);
}
.hero.hero--video .hero-video-btn--charcoal:hover,
.hero.hero--video .hero-video-btn--charcoal:focus {
  background: rgba(20, 20, 20, 0.98);
}
.hero.hero--video.is-paused-overlay {
  cursor: default;
}
.hero.hero--video.is-image-active .hero-image-layer {
  opacity: 1;
}

@keyframes fade-in {
  to {
    opacity: 1;
  }
}
@keyframes slide-in {
  from {
    transform: translateY(20px);
    opacity: 0;
  }
  to {
    transform: translateY(0);
    opacity: 1;
  }
}
@keyframes cta-throb {
  0%,
  100% {
    transform: translate(-50%, -50%) scale(1);
    box-shadow: 0 0 0 color-mix(in srgb, var(--color-lime) 0%, transparent);
  }
  50% {
    transform: translate(-50%, -50%) scale(1.1);
    box-shadow: 0 0 0.75rem color-mix(in srgb, var(--color-lime) 50%, transparent);
  }
}
@keyframes hero-spinner {
  to {
    transform: rotate(360deg);
  }
}
@keyframes hero-mute-pulse {
  0%,
  100% {
    transform: translate(-50%, 0);
    border-color: rgba(255, 255, 255, 0.2);
    box-shadow: 0 0 0 color-mix(in srgb, var(--color-lime) 0%, transparent);
  }
  8% {
    border-color: color-mix(in srgb, var(--color-lime) 55%, transparent);
    box-shadow: 0 0 0.8rem color-mix(in srgb, var(--color-lime) 60%, transparent);
  }
  18% {
    border-color: rgba(255, 255, 255, 0.2);
    box-shadow: 0 0 0.15rem color-mix(in srgb, var(--color-lime) 15%, transparent);
  }
  32% {
    border-color: color-mix(in srgb, var(--color-lime) 55%, transparent);
    box-shadow: 0 0 1rem color-mix(in srgb, var(--color-lime) 70%, transparent);
  }
  46% {
    border-color: rgba(255, 255, 255, 0.2);
    box-shadow: 0 0 0.2rem color-mix(in srgb, var(--color-lime) 20%, transparent);
  }
}
@keyframes hero-mute-icon-flash {
  0%,
  100% {
    color: var(--color-white);
    text-shadow: none;
  }
  8% {
    color: var(--color-lime);
    text-shadow: 0 0 0.55rem color-mix(in srgb, var(--color-lime) 65%, transparent);
  }
  18% {
    color: var(--color-white);
    text-shadow: none;
  }
  32% {
    color: var(--color-lime);
    text-shadow: 0 0 0.7rem color-mix(in srgb, var(--color-lime) 75%, transparent);
  }
  46% {
    color: var(--color-white);
    text-shadow: none;
  }
}
.hero-demos {
  font-family: Arial, sans-serif;
  margin: 0;
  background: var(--gray-100);
}
.hero-demos__header {
  padding: 1rem;
  background: var(--gray-700);
  color: var(--color-white);
  text-align: center;
}
.hero-demos__controls {
  display: flex;
  gap: 1rem;
  justify-content: center;
  padding: 1rem;
  flex-wrap: wrap;
}
.hero-demos__controls button {
  padding: 0.5rem 1rem;
  background: var(--gray-700);
  color: var(--color-white);
  border: none;
  border-radius: 0.6875rem;
  cursor: pointer;
}
.hero-demos__controls button:hover {
  background: var(--gray-600);
}
.hero-demos .hero {
  display: none;
  height: 100vh;
  overflow: hidden;
  color: var(--color-white);
  text-align: center;
  padding: 2rem;
}
.hero-demos .hero.active {
  display: flex;
  align-items: center;
  justify-content: center;
  flex-direction: column;
  position: relative;
}
.hero-demos .hero-content {
  max-width: 700px;
  z-index: 2;
}
.hero-demos .hero h1 {
  font-size: 3rem;
  margin-bottom: 1rem;
}
.hero-demos .hero p {
  font-size: 1.25rem;
  margin-bottom: 2rem;
}
.hero-demos .hero button {
  padding: 0.75rem 1.5rem;
  background: var(--color-primary);
  border: none;
  border-radius: 0.6875rem;
  color: var(--color-white);
  cursor: pointer;
}
.hero-demos .hero button:hover {
  background: var(--color-primary-hover);
}
.hero-demos .hero-parallax {
  background: url('https://picsum.photos/1920/1080?image=1050') center/cover fixed;
}
.hero-demos .hero-parallax::before {
  content: '';
  position: absolute;
  top: 0;
  left: 0;
  width: 100%;
  height: 100%;
  background: rgba(var(--color-black), 0.5);
}
.hero-demos .hero-scroll-video video {
  position: absolute;
  top: 50%;
  left: 50%;
  min-width: 100%;
  min-height: 100%;
  transform: translate(-50%, -50%);
  object-fit: cover;
  opacity: 0;
  transition: opacity 1s ease;
  z-index: 1;
}
.hero-demos .hero-scroll-video.loaded video {
  opacity: 1;
}
.hero-demos .hero-scroll-video::before {
  content: '';
  position: absolute;
  top: 0;
  left: 0;
  width: 100%;
  height: 100%;
  background: rgba(var(--color-black), 0.5);
  z-index: 1;
}
.hero-demos .hero-scroll-video .hero-content {
  position: relative;
}
.hero-demos .hero-scroll-video .hero-content button {
  transition: transform 0.6s;
}
.hero-demos .hero-scroll-video.playing .hero-content {
  position: static;
}
.hero-demos .hero-scroll-video.playing .hero-content h1,
.hero-demos .hero-scroll-video.playing .hero-content p {
  opacity: 0;
  transition: opacity 0.6s;
}
.hero-demos .hero-scroll-video.playing .hero-content button {
  position: absolute;
  left: 50%;
  bottom: 2rem;
  transform: translate(-50%, 0);
  z-index: 2;
}
.hero-demos .hero-auto-scale {
  background: url('https://picsum.photos/1920/1080?image=903') center/cover;
  transition: height 0.3s;
}
.hero-demos .hero-auto-zoom {
  position: relative;
  overflow: hidden;
}
.hero-demos .hero-auto-zoom::before {
  content: '';
  position: absolute;
  top: 0;
  left: 0;
  width: 100%;
  height: 100%;
  background: url('images/fullhero3.png') center/cover no-repeat;
  transform: scale(var(--hero-scale, 1.05));
  transition: transform 0.2s ease-out;
  z-index: -1;
}
@media (max-width: 768px) {
  .hero-demos .hero h1 {
    font-size: 2rem;
  }
  .hero-demos .hero p {
    font-size: 1rem;
  }
}

.testimonials {
  padding: 3rem 0;
}
.testimonials .testimonial-grid {
  display: grid;
  gap: 2rem;
  grid-template-columns: 1fr;
}
@media (min-width: 768px) {
  .testimonials .testimonial-grid {
    grid-template-columns: repeat(3, 1fr);
  }
}
.testimonials .card {
  background: var(--color-black);
  padding: 2rem;
  text-align: center;
  border-radius: 0.6875rem;
}
.testimonials .card img {
  border-radius: 50%;
  width: 100px;
  height: 100px;
  margin-bottom: 0.75rem;
}
.testimonials .card blockquote {
  font-size: 0.875rem;
  margin: 0.75rem 0;
}
.testimonials .card cite {
  font-style: normal;
  font-weight: 600;
}

.downloads {
  padding: 3rem 0;
}
.downloads .download-grid {
  display: grid;
  gap: 2rem;
  grid-template-columns: 1fr;
}
@media (min-width: 768px) {
  .downloads .download-grid {
    grid-template-columns: repeat(3, 1fr);
  }
}
.downloads .download-card {
  background: var(--color-black);
  padding: 2rem;
  border-radius: 0.6875rem;
  text-align: center;
}
.downloads .download-card img {
  width: 100%;
  max-width: 200px;
  margin: 0 auto 1rem;
}
.downloads .download-card .file-info {
  font-size: 0.875rem;
  margin-bottom: 0.75rem;
}

.viewer {
  padding: 3rem 0;
}
.viewer .toolbar {
  display: flex;
  justify-content: flex-end;
  gap: 0.75rem;
  margin-bottom: 1rem;
}
.viewer iframe {
  width: 100%;
  height: 600px;
  border: none;
}

.book-3d-container {
  position: relative;
  display: flex;
  align-items: center;
  justify-content: center;
  width: 100%;
  padding-block: calc(3rem + 50px);
  padding-inline: 1rem;
  margin-inline: auto;
  background-image: var(--book-bg);
  background-size: cover;
  background-position: center;
  border-radius: 0.6875rem;
}
.book-3d-container.fullscreen {
  position: fixed;
  inset: 0;
  z-index: 1000;
  padding: 2rem;
}
.book-3d-container.fullscreen .book-3d-viewer {
  --book-width: 320px;
  --book-height: 480px;
  --book-depth: 40px;
  --viewer-size: var(--book-height);
}
.book-3d-container:not(.fullscreen) .book-3d-close {
  display: none;
}

.book-3d-close {
  position: absolute;
  top: 1rem;
  right: 1rem;
  width: 2rem;
  height: 2rem;
  border-radius: 50%;
  background: var(--color-charcoal);
  border: 1px solid color-mix(in srgb, var(--color-charcoal) 90%, black);
  color: var(--color-white);
  display: flex;
  align-items: center;
  justify-content: center;
  cursor: pointer;
  z-index: 2;
}

.book-3d-viewer {
  --book-width: 240px;
  --book-height: 360px;
  --book-depth: 30px;
  --viewer-size: var(--book-height);
  --hint-size: 150px;
  position: relative;
  width: 100%;
  max-width: var(--viewer-size);
  height: var(--viewer-size);
  perspective: 1200px;
  border-radius: 0;
  z-index: 0;
  display: flex;
  flex-direction: column;
  align-items: center;
  justify-content: center;
  gap: 0.75rem;
  margin-inline: auto;
}
@media (min-width: 768px) {
  .book-3d-viewer {
    border-radius: 0.6875rem;
  }
}
.book-3d-viewer::before {
  content: '';
  position: absolute;
  inset: 0;
  background: radial-gradient(circle at center, var(--color-accent) 0%, transparent 70%);
  opacity: 0.3;
  z-index: 0;
  pointer-events: none;
}
.book-3d-viewer .book-loader {
  position: absolute;
  top: 50%;
  left: 50%;
  width: 1.5rem;
  height: 1.5rem;
  border: 2px solid var(--gray-100);
  border-top-color: var(--color-lime);
  border-radius: 50%;
  animation: book-loader-spin 0.6s linear infinite;
  transform: translate(-50%, -50%);
  z-index: 2;
}
.book-3d-viewer .rotate-hint {
  position: absolute;
  inset: 0;
  display: grid;
  place-items: center;
  pointer-events: none;
  z-index: 2;
  opacity: 0;
  transition:
    opacity 0.18s ease,
    transform 0.18s ease;
}
.book-3d-viewer .rotate-hint::before {
  content: '';
  position: absolute;
  left: 50%;
  top: 50%;
  width: var(--hint-size);
  height: var(--hint-size);
  background: var(--color-charcoal);
  border-radius: 50%;
  transform: translate(-50%, -50%);
  z-index: -1;
}
.book-3d-viewer .rotate-hint img {
  width: var(--hint-size);
  max-width: 100%;
  transform-origin: bottom center;
}
.book-3d-viewer .rotate-hint.show {
  opacity: 1;
}
.book-3d-viewer .rotate-hint.show img {
  animation: rotate-hint 1.6s ease-in-out infinite alternate;
}
.book-3d-viewer .rotate-hint.hide {
  opacity: 0;
  transform: scale(0.95);
}
.book-3d-viewer .rotate-hint .visually-hidden {
  position: absolute;
  width: 1px;
  height: 1px;
  margin: -1px;
  padding: 0;
  overflow: hidden;
  clip: rect(0 0 0 0);
  clip-path: inset(50%);
  border: 0;
  white-space: nowrap;
}
.book-3d-viewer.loaded .book-loader {
  display: none;
}
.book-3d-viewer .scene {
  width: var(--book-width);
  height: var(--book-height);
  position: relative;
  transform-style: preserve-3d;
  z-index: 1;
}
.book-3d-viewer .book {
  width: 100%;
  height: 100%;
  position: relative;
  transform-style: preserve-3d;
  transition: transform 0.6s ease;
  cursor: grab;
}
.book-3d-viewer .face {
  position: absolute;
  top: 0;
  left: 0;
  background-size: cover;
  background-repeat: no-repeat;
  box-shadow: 0 10px 30px rgba(0, 0, 0, 0.3);
}
.book-3d-viewer .face::before {
  content: '';
  position: absolute;
  inset: 0;
  background: linear-gradient(
    to bottom,
    transparent 85%,
    rgba(0, 0, 0, 0.4) 95%,
    rgba(0, 0, 0, 0.6) 100%
  );
  pointer-events: none;
}
.book-3d-viewer .face::after {
  content: '';
  position: absolute;
  inset: 0;
  background: linear-gradient(
    var(--light-angle, 120deg),
    rgba(255, 255, 255, 0.15),
    transparent 40%
  );
  pointer-events: none;
}
.book-3d-viewer .front {
  width: var(--book-width);
  height: var(--book-height);
  transform: translateZ(calc(var(--book-depth) / 2));
  background-image: url('../assets/books/gameon/gameonspread.jpg');
  background-position: right center;
  background-size: calc(var(--book-width) * 2 + var(--book-depth)) 100%;
}
.book-3d-viewer .front::after {
  background: linear-gradient(
    var(--light-angle, 120deg),
    transparent,
    rgba(255, 255, 255, 0.15) 30%
  );
}
.book-3d-viewer .back {
  width: var(--book-width);
  height: var(--book-height);
  transform: rotateY(180deg) translateZ(calc(var(--book-depth) / 2));
  background-image: url('../assets/books/gameon/gameonspread.jpg');
  background-position: left center;
  background-size: calc(var(--book-width) * 2 + var(--book-depth)) 100%;
}
.book-3d-viewer .spine {
  width: var(--book-depth);
  height: var(--book-height);
  left: calc(var(--book-width) / 2 - var(--book-depth) / 2);
  transform: rotateY(-90deg) translateZ(calc(var(--book-width) / 2));
  background-image: url('../assets/books/gameon/gameonspread.jpg');
  background-position: center center;
  background-size: calc(var(--book-width) * 2 + var(--book-depth)) 100%;
}
.book-3d-viewer .spine::after {
  content: '';
  position: absolute;
  inset: 0;
  background: linear-gradient(to right, rgba(0, 0, 0, 0.3), transparent);
  pointer-events: none;
}
.book-3d-viewer .pages {
  width: var(--book-depth);
  height: var(--book-height);
  left: calc(var(--book-width) / 2 - var(--book-depth) / 2);
  transform: rotateY(90deg) translateZ(calc(var(--book-width) / 2));
  background-image: url('../assets/images/paperside.jpg');
  background-position: center center;
}
.book-3d-viewer .pages::after {
  content: '';
  position: absolute;
  inset: 0;
  background: linear-gradient(to left, rgba(0, 0, 0, 0.2), transparent);
  pointer-events: none;
}
.book-3d-viewer .top {
  width: var(--book-width);
  height: var(--book-depth);
  top: calc(var(--book-height) / 2 - var(--book-depth) / 2);
  transform: rotateX(90deg) translateZ(calc(var(--book-height) / 2));
  background: #333;
}
.book-3d-viewer .top::after {
  content: '';
  position: absolute;
  inset: 0;
  background: linear-gradient(to bottom, rgba(0, 0, 0, 0.2), transparent);
  pointer-events: none;
}
.book-3d-viewer .bottom {
  width: var(--book-width);
  height: var(--book-depth);
  top: calc(var(--book-height) / 2 - var(--book-depth) / 2);
  transform: rotateX(-90deg) translateZ(calc(var(--book-height) / 2));
  background: #333;
}
.book-3d-viewer .bottom::after {
  content: '';
  position: absolute;
  inset: 0;
  background: linear-gradient(to top, rgba(0, 0, 0, 0.2), transparent);
  pointer-events: none;
}
.book-3d-viewer .shadow {
  position: absolute;
  bottom: -20px;
  left: 50%;
  width: 70%;
  height: 20px;
  background: radial-gradient(ellipse at center, rgba(0, 0, 0, 0.3) 0%, rgba(0, 0, 0, 0) 70%);
  filter: blur(6px);
  transform: translateX(-50%);
  pointer-events: none;
}

.cover-zoom-modal {
  position: fixed;
  inset: 0;
  background: linear-gradient(rgba(0, 0, 0, 0.85), rgba(0, 0, 0, 0.75));
  display: flex;
  align-items: center;
  justify-content: center;
  z-index: 999;
}
.cover-zoom-modal[hidden] {
  display: none;
}
.cover-zoom-modal .cover-zoom-content {
  position: relative;
  background: var(--color-surface);
  padding: var(--space-md);
  border-radius: var(--radius-lg);
  overflow: hidden;
  display: flex;
  flex-direction: column;
  align-items: center;
  gap: var(--space-sm);
  width: 90vw;
  height: 90vh;
}
.cover-zoom-modal .cover-zoom-content .close-btn {
  position: absolute;
  top: var(--space-sm);
  right: var(--space-sm);
  background: rgba(0, 0, 0, 0.6);
  border: none;
  color: var(--color-contrast-high);
  font-size: 2rem;
  cursor: pointer;
  border-radius: var(--radius-sm);
  z-index: 2;
}
.cover-zoom-modal #zoom-full {
  max-width: 100%;
  max-height: 100%;
  object-fit: contain;
  border-radius: var(--radius-md);
}
.cover-zoom-modal .thumbnails {
  display: flex;
  gap: var(--space-xs);
}
.cover-zoom-modal .thumbnails img {
  width: 60px;
  height: auto;
  cursor: pointer;
  opacity: 0.6;
  border: 2px solid transparent;
  border-radius: var(--radius-sm);
}
.cover-zoom-modal .thumbnails img.active {
  opacity: 1;
  border-color: var(--color-accent);
}

.purchase-box {
  background: var(--surface);
  padding: var(--space-lg) var(--space-md);
  border-radius: var(--radius-md);
  width: 100%;
  max-width: 100%;
  display: flex;
  flex-direction: column;
  justify-content: center;
}
.purchase-box [hidden] {
  display: none !important;
}
.purchase-box .buy-controls {
  display: flex;
  flex-direction: column;
  align-items: center;
  justify-content: center;
  gap: var(--space-sm);
  width: 100%;
  flex: 1;
}
.purchase-box .step-header {
  text-align: center;
  color: var(--color-accent);
  font-weight: 700;
  transition:
    opacity 0.3s ease,
    transform 0.3s ease;
}
.purchase-box .step-header.hide {
  opacity: 0;
  pointer-events: none;
  transform: translateY(-10px);
}
.purchase-box .format-options {
  display: flex;
  gap: var(--space-sm);
  justify-content: center;
  transition:
    opacity 0.3s ease,
    transform 0.3s ease;
  width: 100%;
}
.purchase-box .format-options.hide {
  opacity: 0;
  pointer-events: none;
  transform: translateY(-10px);
}
.purchase-box .format-option {
  flex: 1;
  display: flex;
  flex-direction: column;
  align-items: center;
  gap: var(--space-xxs);
}
.purchase-box .format-option .format-icon {
  color: var(--color-accent);
  font-size: 1.5rem;
}
.purchase-box .format-option .format-btn {
  width: 100%;
  background: transparent;
  border: 2px solid var(--color-accent);
  color: var(--color-muted);
  padding: var(--space-sm) 0;
  border-radius: var(--radius-md);
  cursor: pointer;
  text-transform: uppercase;
}
.purchase-box .store-step {
  display: flex;
  flex-direction: column;
  align-items: center;
  gap: var(--space-sm);
  opacity: 0;
  transform: translateY(10px);
  transition:
    opacity 0.3s ease,
    transform 0.3s ease;
}
.purchase-box .store-step.visible {
  opacity: 1;
  transform: translateY(0);
}
.purchase-box .selected-format-note {
  text-align: center;
  color: var(--color-muted);
  font-size: 0.875rem;
}
.purchase-box .selected-format-note a {
  color: var(--color-muted);
  text-decoration: underline;
}
.purchase-box .store-selector-wrapper {
  position: relative;
  width: 100%;
}
.purchase-box .store-selector-wrapper::after {
  content: '';
  position: absolute;
  right: var(--space-sm);
  top: 50%;
  transform: translateY(-50%);
  border-left: 5px solid transparent;
  border-right: 5px solid transparent;
  border-top: 6px solid var(--color-accent);
  pointer-events: none;
}
.purchase-box .store-selector {
  width: 100%;
  appearance: none;
  text-align: center;
  border: 2px solid var(--color-accent);
  border-radius: var(--radius-md);
  padding: var(--space-xs) var(--space-xl) var(--space-xs) var(--space-xs);
  background: transparent;
  color: var(--color-contrast-high);
  text-align-last: center;
}
.purchase-box .buy-now {
  display: flex;
  align-items: center;
  justify-content: center;
  gap: var(--space-xxs);
  width: 100%;
}
.purchase-box .selected-store-logo {
  display: flex;
  justify-content: center;
  margin-top: var(--space-xs);
}
.purchase-box .selected-store-logo img {
  max-height: 40px;
}

@media (min-width: 48rem) {
  .purchase-box {
    max-width: 260px;
  }
}
@media (max-width: 30rem) {
  .book-3d-viewer {
    --hint-size: 69px;
  }
}
@keyframes book-loader-spin {
  to {
    transform: translate(-50%, -50%) rotate(360deg);
  }
}
@keyframes rotate-hint {
  0% {
    transform: rotate(-12deg);
  }
  50% {
    transform: rotate(12deg);
  }
  100% {
    transform: rotate(-12deg);
  }
}
@keyframes q-spin {
  to {
    transform: rotate(360deg);
  }
}
@media (prefers-reduced-motion: reduce) {
  .book-3d-viewer .rotate-hint img {
    animation: none;
  }
  .book-rail__badge-icon {
    animation: none;
  }
}
.book-toolbar {
  position: fixed;
  left: 4px;
  top: 50%;
  z-index: 3;
  opacity: 0;
  transform: translate(-120%, -50%);
  transition:
    transform 0.3s ease,
    opacity 0.3s ease;
}
.book-toolbar.visible {
  opacity: 1;
  transform: translateY(-50%);
}

@media (min-width: 768px) {
  .book-media {
    position: relative;
  }
  .book-toolbar {
    position: absolute;
    left: -68px;
    top: 50%;
  }
}
.book-rail {
  --radius-rail: 12px;
  --radius-btn: 10px;
  --brand-1: #87bd72;
  --brand-2: #456f3a;
  --ink: #fafafa;
  --ink-muted: #b8bab7;
  --surface: rgba(33, 33, 33, 0.5);
  --border: rgba(255, 255, 255, 0.08);
  --shadow: 0 10px 28px rgba(0, 0, 0, 0.35);
  display: flex;
  flex-direction: column;
  gap: 0.25rem;
  padding: 0.25rem;
  background: var(--surface);
  border: 1px solid var(--border);
  border-radius: 0 var(--radius-rail) var(--radius-rail) 0;
  box-shadow: var(--shadow);
  color: var(--ink);
  transition:
    opacity 0.18s cubic-bezier(0.2, 0.7, 0.2, 1),
    transform 0.18s cubic-bezier(0.2, 0.7, 0.2, 1);
}
.book-rail__badge {
  display: flex;
  align-items: center;
  justify-content: center;
  width: 1.5rem;
  height: 1.5rem;
  margin: 0 auto;
}
.book-rail__badge-icon {
  width: 100%;
  height: 100%;
  stroke: #39ff14;
  stroke-width: 2;
  fill: none;
  filter: drop-shadow(0 0 2px #39ff14);
  animation: q-spin 12s linear infinite;
}
.book-rail__list {
  list-style: none;
  margin: 0;
  padding: 0;
  display: flex;
  flex-direction: column;
  gap: 0.25rem;
}
.book-rail__btn {
  display: flex;
  flex-direction: column;
  align-items: center;
  justify-content: center;
  gap: 0.125rem;
  padding: 0.5rem;
  border: 1px solid transparent;
  border-radius: var(--radius-btn);
  background: transparent;
  color: inherit;
  font-size: 0.75rem;
  transition:
    background 0.18s cubic-bezier(0.2, 0.7, 0.2, 1),
    box-shadow 0.18s cubic-bezier(0.2, 0.7, 0.2, 1),
    transform 0.18s cubic-bezier(0.2, 0.7, 0.2, 1);
}
.book-rail__btn svg {
  width: 24px;
  height: 24px;
  stroke: currentColor;
  fill: none;
}
.book-rail__btn:hover,
.book-rail__btn:focus {
  background: rgba(135, 189, 114, 0.1);
  box-shadow:
    0 2px 4px rgba(0, 0, 0, 0.4),
    0 0 0 1px var(--brand-1);
  transform: translateY(-2px);
  outline: none;
}
.book-rail__btn:focus-visible {
  outline: 2px solid var(--brand-1);
  outline-offset: 2px;
}
.book-rail__btn.is-active {
  background: rgba(135, 189, 114, 0.08);
  box-shadow: 0 0 0 2px var(--brand-1);
}
.book-rail__btn:disabled {
  opacity: 0.4;
  cursor: not-allowed;
}
.book-rail__label {
  line-height: 1;
  color: var(--ink);
}
.book-rail--compact .book-rail__label {
  display: none;
}
.book-rail__toggle {
  margin-top: 0.25rem;
  align-self: center;
  background: transparent;
  border: 1px solid transparent;
  border-radius: var(--radius-btn);
  padding: 0.25rem;
  color: var(--ink-muted);
  transition:
    background 0.18s cubic-bezier(0.2, 0.7, 0.2, 1),
    box-shadow 0.18s cubic-bezier(0.2, 0.7, 0.2, 1);
}
.book-rail__toggle svg {
  width: 20px;
  height: 20px;
  stroke: currentColor;
  fill: none;
}
.book-rail__toggle:hover,
.book-rail__toggle:focus {
  color: var(--ink);
  background: rgba(135, 189, 114, 0.1);
  box-shadow:
    0 2px 4px rgba(0, 0, 0, 0.4),
    0 0 0 1px var(--brand-1);
  outline: none;
}
.book-rail__toggle:focus-visible {
  outline: 2px solid var(--brand-1);
  outline-offset: 2px;
}

@media (prefers-reduced-motion: reduce) {
  .book-rail,
  .book-rail__btn,
  .book-rail__toggle {
    transition: none;
    transform: none;
  }
}
.book-preview {
  perspective: 600px;
  display: flex;
  justify-content: center;
  align-items: center;
}
.book-preview .book-3d {
  width: 200px;
  height: 300px;
  position: relative;
  transform-style: preserve-3d;
  transform: rotateY(-30deg);
  transition: 1s ease;
  animation: init-book 1s ease 0s 1;
}
.book-preview .book-3d > img {
  position: absolute;
  top: 0;
  left: 0;
  width: 100%;
  height: 100%;
  transform: translateZ(22.5px);
  background-color: transparent;
  border-radius: 0 2px 2px 0;
  box-shadow: none;
}
.book-preview .book-3d::before {
  content: ' ';
  position: absolute;
  left: 0;
  top: 3px;
  width: calc(45px - 2px);
  height: calc(100% - 2 * 3px);
  transform: translateX(calc(100% - 45px / 2 - 3px)) rotateY(90deg);
  background: linear-gradient(
    90deg,
    #fff 0%,
    #f9f9f9 5%,
    #fff 10%,
    #f9f9f9 15%,
    #fff 20%,
    #f9f9f9 25%,
    #fff 30%,
    #f9f9f9 35%,
    #fff 40%,
    #f9f9f9 45%,
    #fff 50%,
    #f9f9f9 55%,
    #fff 60%,
    #f9f9f9 65%,
    #fff 70%,
    #f9f9f9 75%,
    #fff 80%,
    #f9f9f9 85%,
    #fff 90%,
    #f9f9f9 95%,
    #fff 100%
  );
}
.book-preview .book-3d::after {
  content: ' ';
  position: absolute;
  top: 0;
  left: 0;
  width: 100%;
  height: 100%;
  transform: translateZ(-22.5px);
  background-image: url('images/game-on-back-cover.jpg');
  background-size: cover;
  background-position: center;
  background-repeat: no-repeat;
  border-radius: 0 2px 2px 0;
  box-shadow: none;
}
.book-preview:hover .book-3d,
.book-preview:focus .book-3d {
  transform: rotateY(0deg);
}

@keyframes init-book {
  0% {
    transform: rotateY(0deg);
  }
  100% {
    transform: rotateY(-30deg);
  }
}
/* =======================================
   Book Details Tab Component
   Author: Daren Prince
   Description: Tabbed layout with preview, description, trailer, and locked content
   ======================================= */
.book-details {
  padding: 3rem 0;
  max-width: 800px;
  margin-left: auto;
  margin-right: auto;
}
.book-details .sticky-purchase-bar {
  position: sticky;
  top: 0;
  background-color: var(--color-charcoal);
  padding: 0.75rem 1rem;
  display: flex;
  justify-content: space-between;
  align-items: center;
  z-index: 10;
  border-bottom: 1px solid var(--color-border);
}
.book-details .sticky-purchase-bar .buy-controls {
  display: flex;
  gap: 0.5rem;
  align-items: center;
}
.book-details .sticky-purchase-bar .buy-controls select {
  padding: 0.5rem;
  background: var(--color-black);
  color: var(--color-white);
  border: 1px solid var(--color-border);
  border-radius: 0.6875rem;
}
.book-details .sticky-purchase-bar .short-summary {
  margin-left: 1rem;
  font-size: 0.875rem;
  color: var(--gray-100);
}
.book-details .tab-nav {
  display: flex;
  justify-content: center;
  gap: 0.75rem;
  margin: 2rem 0;
}
.book-details .tab-nav button {
  background: transparent;
  color: var(--color-white);
  border: 2px solid var(--color-bright);
  padding: 0.5rem 1rem;
  border-radius: 0.6875rem;
  cursor: pointer;
  transition: all 0.2s ease-in-out;
}
.book-details .tab-nav button[aria-selected='true'],
.book-details .tab-nav button:hover,
.book-details .tab-nav button:focus {
  background-color: var(--color-bright);
  color: var(--color-black);
}
.book-details [role='tabpanel'] {
  margin-bottom: 2rem;
}
.book-details .preview-toggle {
  display: flex;
  justify-content: center;
  gap: 0.5rem;
  margin-bottom: 1rem;
}
.book-details .preview-toggle button {
  background: var(--color-muted);
  color: var(--color-black);
  padding: 0.5rem 0.75rem;
  border: none;
  border-radius: 0.6875rem;
  cursor: pointer;
  transition: all 0.2s ease-in-out;
}
.book-details .preview-toggle button.active,
.book-details .preview-toggle button:hover,
.book-details .preview-toggle button:focus {
  background: var(--color-bright);
  color: var(--color-black);
}
.book-details .preview-display {
  text-align: center;
}
.book-details .preview-display img {
  max-width: 100%;
  height: auto;
  border-radius: 0.6875rem;
}
.book-details .long-description {
  margin-bottom: 1rem;
  line-height: 1.6;
}
.book-details .book-specs {
  width: 100%;
  border-collapse: collapse;
}
.book-details .book-specs th,
.book-details .book-specs td {
  padding: 0.5rem;
  border: 1px solid var(--color-border);
}
.book-details .book-specs th {
  text-align: left;
  background: var(--color-charcoal);
  color: var(--color-white);
}
.book-details .video-block {
  text-align: center;
}
.book-details .video-block video {
  width: 100%;
  height: auto;
  border-radius: 0.6875rem;
}
.book-details .locked-preview {
  text-align: center;
  padding: 2rem;
  background: var(--color-charcoal);
  border-radius: 0.6875rem;
}
.book-details .locked-preview p {
  margin-bottom: 1rem;
}

.smart-app-banner {
  position: fixed;
  top: calc(env(safe-area-inset-top, 0px) + 0.85rem);
  left: 50%;
  z-index: 320;
  transform: translate3d(-50%, -16px, 0);
  width: min(640px, 100vw - clamp(1.5rem, 6vw, 4rem));
  display: flex;
  align-items: center;
  gap: clamp(0.75rem, 2vw, 1.25rem);
  flex-wrap: wrap;
  padding: clamp(0.85rem, 2vw, 1.1rem) clamp(1.15rem, 4vw, 2.25rem);
  color: #f5f5f7;
  background: rgba(29, 29, 31, 0.92);
  backdrop-filter: blur(18px);
  box-shadow: 0 12px 24px rgba(0, 0, 0, 0.24);
  border-bottom: 1px solid rgba(255, 255, 255, 0.08);
  border-radius: 0;
  font-family:
    'SF Pro Text',
    -apple-system,
    BlinkMacSystemFont,
    'Segoe UI',
    sans-serif;
  transition:
    transform 0.35s ease,
    opacity 0.3s ease;
  opacity: 0;
  pointer-events: none;
}

.smart-app-banner--hidden {
  opacity: 0;
  transform: translate3d(-50%, -16px, 0);
  pointer-events: none;
}

.smart-app-banner--visible {
  opacity: 1;
  transform: translate3d(-50%, 0, 0);
  pointer-events: auto;
}

.smart-app-banner__close {
  display: inline-flex;
  align-items: center;
  justify-content: center;
  width: 30px;
  height: 30px;
  border-radius: 50%;
  border: 1px solid rgba(255, 255, 255, 0.2);
  background: rgba(255, 255, 255, 0.05);
  color: inherit;
  font-size: 1.1rem;
  line-height: 1;
  cursor: pointer;
  transition:
    background 0.2s ease,
    border-color 0.2s ease;
}
.smart-app-banner__close:hover,
.smart-app-banner__close:focus-visible {
  background: rgba(255, 255, 255, 0.12);
  border-color: rgba(255, 255, 255, 0.35);
}

.smart-app-banner__icon {
  width: clamp(52px, 8vw, 64px);
  height: clamp(52px, 8vw, 64px);
  border-radius: 0;
  object-fit: cover;
  box-shadow: 0 8px 18px rgba(0, 0, 0, 0.28);
}

.smart-app-banner__copy {
  flex: 1 1 200px;
  min-width: 180px;
  display: flex;
  flex-direction: column;
  gap: 0.15rem;
}

.smart-app-banner__eyebrow {
  text-transform: uppercase;
  font-size: 0.65rem;
  letter-spacing: 0.08em;
  color: rgba(245, 245, 247, 0.72);
}

.smart-app-banner__title {
  font-weight: 600;
  font-size: clamp(0.95rem, 2.5vw, 1.1rem);
  line-height: 1.3;
  color: inherit;
}

.smart-app-banner__subtitle {
  font-size: clamp(0.72rem, 2vw, 0.85rem);
  color: rgba(245, 245, 247, 0.68);
}

.smart-app-banner__actions {
  display: flex;
  flex-direction: column;
  align-items: flex-end;
  justify-content: center;
  gap: 0.35rem;
  margin-left: auto;
  min-width: 90px;
}

.smart-app-banner__cta {
  display: inline-flex;
  align-items: center;
  justify-content: center;
  min-width: 72px;
  padding: 0.45rem 1.2rem;
  border-radius: 999px;
  background: #0a84ff;
  color: #fff;
  font-weight: 600;
  text-decoration: none;
  letter-spacing: 0.01em;
  transition:
    background 0.2s ease,
    transform 0.2s ease;
}
.smart-app-banner__cta:hover,
.smart-app-banner__cta:focus-visible {
  background: #409cff;
  transform: translateY(-1px);
}

.smart-app-banner__footnote {
  font-size: 0.65rem;
  color: rgba(245, 245, 247, 0.56);
}

@media (max-width: 600px) {
  .smart-app-banner {
    align-items: flex-start;
    gap: 0.65rem;
    width: min(94vw, 540px);
  }
  .smart-app-banner__actions {
    width: 100%;
    align-items: flex-start;
    flex-direction: row;
    flex-wrap: wrap;
    gap: 0.25rem 0.75rem;
    margin-left: 0;
  }
  .smart-app-banner__footnote {
    order: 2;
  }
}
.banner {
  display: block;
  text-decoration: none;
  color: inherit;
  overflow: hidden;
  background-color: var(--color-charcoal);
  border-radius: 0.6875rem;
  box-shadow: 0 2px 4px rgba(0, 0, 0, 0.15);
  transition: all 0.2s ease-in-out;
}
.banner:hover {
  box-shadow: 0 4px 8px rgba(0, 0, 0, 0.3);
}

.banner__grid {
  display: grid;
  gap: 1rem;
  align-items: center;
}
@media (min-width: 768px) {
  .banner__grid {
    grid-template-columns: 1fr 1fr;
  }
}

.banner__figure {
  background-position: center;
  background-size: cover;
  height: 0;
  padding-bottom: 50%;
  transition: all 0.2s ease-in-out;
}
@media (min-width: 768px) {
  .banner__figure {
    height: 100%;
    padding-bottom: 0;
    min-height: 200px;
  }
}

.banner__text {
  padding: 2rem;
}

.banner__link {
  background: linear-gradient(
    to bottom,
    color-mix(in srgb, var(--color-bright) 92%, white),
    color-mix(in srgb, var(--color-bright) 90%, black)
  );
  color: var(--color-black);
  padding: 0.5rem 1rem;
  border: none;
  border-radius: 0.6875rem;
  cursor: pointer;
  display: inline-block;
  text-decoration: none;
  transition: all 0.2s ease-in-out;
  box-shadow: 0 2px 4px rgba(0, 0, 0, 0.15);
  margin-top: 0.75rem;
}
.banner__link:hover,
.banner__link:focus {
  background: linear-gradient(
    to bottom,
    color-mix(in srgb, var(--color-bright) 92%, white),
    color-mix(in srgb, var(--color-bright) 90%, black)
  );
}
.banner__link:disabled {
  opacity: 0.5;
  cursor: not-allowed;
}

.accordion {
  border: 1px solid var(--color-border);
  border-radius: 0.6875rem;
  overflow: hidden;
}
.accordion .accordion-item {
  border-bottom: 1px solid var(--color-border);
}
.accordion .accordion-item:last-child {
  border-bottom: none;
}
.accordion .accordion-item .accordion-trigger {
  width: 100%;
  padding: 1rem;
  background: var(--color-charcoal);
  color: var(--color-white);
  text-align: left;
  display: flex;
  justify-content: space-between;
  align-items: center;
  cursor: pointer;
  border: 0;
  border-radius: 0;
  transition: all 0.2s ease-in-out;
}
.accordion .accordion-item .accordion-trigger .accordion-icon {
  transition: transform 0.3s;
}
.accordion .accordion-item .accordion-trigger[aria-expanded='true'] {
  background: var(--color-primary);
}
.accordion .accordion-item .accordion-trigger[aria-expanded='true'] .accordion-icon {
  transform: rotate(180deg);
}
.accordion .accordion-item .accordion-panel {
  padding: 1rem;
}

.accordion-panel[hidden] {
  display: none;
}

.accordion-trigger[aria-expanded='true'] {
  font-weight: 700;
}

.accordion-trigger[aria-expanded='true'] + .accordion-panel {
  background: var(--color-surface);
  color: var(--color-white);
  border-left: 1px solid var(--color-border);
  border-right: 1px solid var(--color-border);
}

.book-section {
  margin-top: 3rem;
}
.book-section .book-block + .book-block {
  margin-top: 3rem;
}

.book-preview {
  border: 1px solid color-mix(in srgb, var(--gray-100) 10%, transparent);
  border-radius: 0.6875rem;
  background: url('../assets/images/IMG_6265.JPG') center/cover no-repeat;
  padding: 1rem;
  display: flex;
  align-items: center;
  justify-content: center;
  width: 100%;
  max-width: 400px;
  margin-inline: auto;
}

.purchase-box {
  background: var(--color-surface);
  padding: 2rem 1rem;
  border-radius: 0.6875rem;
  width: 100%;
  max-width: 100%;
  display: flex;
  flex-direction: column;
  justify-content: center;
}
.purchase-box [hidden] {
  display: none !important;
}
@media (min-width: 768px) {
  .purchase-box {
    max-width: 260px;
  }
}
.purchase-box .buy-controls {
  display: flex;
  flex-direction: column;
  align-items: center;
  justify-content: center;
  gap: 0.75rem;
  width: 100%;
  flex: 1;
}
.purchase-box .step-header {
  text-align: center;
  color: var(--color-lime);
  font-weight: 700;
  transition:
    opacity 0.3s ease,
    transform 0.3s ease;
}
.purchase-box .step-header.hide {
  opacity: 0;
  pointer-events: none;
  transform: translateY(-10px);
}
.purchase-box .format-options {
  display: flex;
  gap: 0.75rem;
  justify-content: center;
  transition:
    opacity 0.3s ease,
    transform 0.3s ease;
  width: 100%;
}
.purchase-box .format-options.hide {
  opacity: 0;
  pointer-events: none;
  transform: translateY(-10px);
}
.purchase-box .format-option {
  flex: 1;
  display: flex;
  flex-direction: column;
  align-items: center;
  gap: 0.25rem;
}
.purchase-box .format-option .format-icon {
  color: var(--color-lime);
  font-size: 1.5rem;
}
.purchase-box .format-option .format-btn {
  width: 100%;
  background: transparent;
  border: 2px solid var(--color-lime);
  color: var(--color-muted);
  padding: 0.75rem 0;
  border-radius: 0.6875rem;
  cursor: pointer;
  text-transform: uppercase;
}
.purchase-box .store-step {
  display: flex;
  flex-direction: column;
  align-items: center;
  gap: 0.75rem;
  opacity: 0;
  transform: translateY(10px);
  transition:
    opacity 0.3s ease,
    transform 0.3s ease;
}
.purchase-box .store-step.visible {
  opacity: 1;
  transform: translateY(0);
}
.purchase-box .selected-format-note {
  text-align: center;
  color: var(--color-muted);
  font-size: 0.875rem;
}
.purchase-box .selected-format-note a {
  color: var(--color-muted);
  text-decoration: underline;
}
.purchase-box .store-selector-wrapper {
  position: relative;
  width: 100%;
}
.purchase-box .store-selector-wrapper::after {
  content: '';
  position: absolute;
  right: 0.75rem;
  top: 50%;
  transform: translateY(-50%);
  border-left: 5px solid transparent;
  border-right: 5px solid transparent;
  border-top: 6px solid var(--color-lime);
  pointer-events: none;
}
.purchase-box .store-selector {
  width: 100%;
  appearance: none;
  text-align: center;
  border: 2px solid var(--color-lime);
  border-radius: 0.6875rem;
  padding: 0.5rem 3rem 0.5rem 0.5rem;
  background: transparent;
  color: var(--color-contrast-high);
  text-align-last: center;
}
.purchase-box .buy-now {
  display: flex;
  align-items: center;
  justify-content: center;
  gap: 0.25rem;
  width: 100%;
}
.purchase-box .selected-store-logo {
  display: flex;
  justify-content: center;
  margin-top: 0.5rem;
}
.purchase-box .selected-store-logo img {
  max-height: 40px;
}

.author-spotlight-card {
  display: grid;
  gap: 1rem;
  padding: 2rem;
  border-radius: 0.6875rem;
  background: color-mix(in srgb, var(--gray-900) 88%, transparent);
  border: 1px solid color-mix(in srgb, var(--color-lime) 18%, transparent);
  box-shadow: 0 14px 30px rgba(0, 0, 0, 0.28);
}
@media (min-width: 768px) {
  .author-spotlight-card {
    grid-template-columns: minmax(0, 180px) 1fr;
    align-items: center;
  }
}
.author-spotlight-card__media {
  position: relative;
  border-radius: 0.4375rem;
  overflow: hidden;
  box-shadow: 0 10px 20px rgba(0, 0, 0, 0.25);
}
.author-spotlight-card__media img {
  width: 100%;
  height: 100%;
  object-fit: cover;
  display: block;
}
.author-spotlight-card__content {
  display: flex;
  flex-direction: column;
  gap: 0.75rem;
}
.author-spotlight-card__tag {
  display: inline-flex;
  align-items: center;
  gap: 0.25rem;
  font-size: 0.8125rem;
  letter-spacing: 0.04em;
  text-transform: uppercase;
  color: var(--color-lime);
}
.author-spotlight-card h3 {
  margin: 0;
  font-size: clamp(1.15rem, 2.6vw, 1.5rem);
  line-height: 1.3;
}
.author-spotlight-card p {
  margin: 0;
  color: color-mix(in srgb, var(--color-muted) 82%, var(--color-white) 18%);
}
.author-spotlight-card__cta {
  align-self: flex-start;
}

.trailer-overlay {
  position: fixed;
  top: 0;
  left: 0;
  width: 100%;
  height: 100%;
  background-color: rgba(0, 0, 0, 0.9);
  display: none;
  align-items: center;
  justify-content: center;
  z-index: 1000;
  opacity: 0;
  transition: opacity 0.3s ease;
}
.trailer-overlay.is-visible {
  display: flex;
  opacity: 1;
}

.trailer-modal {
  position: relative;
  width: 100%;
  height: 100%;
  opacity: 0;
  transform: scale(0.95);
  transition:
    transform 0.3s ease,
    opacity 0.3s ease;
}

.trailer-overlay.is-visible .trailer-modal {
  opacity: 1;
  transform: scale(1);
}

.trailer-modal iframe {
  height: 100%;
  width: 100%;
  border: none;
}

.trailer-modal .close-btn {
  position: absolute;
  top: 0.75rem;
  right: 0.75rem;
  background: none;
  border: none;
  color: var(--color-white);
  font-size: 1.5rem;
  cursor: pointer;
}

.separator {
  border-top: 1px solid var(--color-border);
  margin: 2rem 0;
}

.component-docs {
  margin: 1rem 0;
}
.component-docs pre {
  background: var(--color-charcoal);
  padding: 0.75rem;
  border-radius: 0.6875rem;
  overflow-x: auto;
  color: var(--color-white);
}
.component-docs .copy-btn {
  margin-top: 0.5rem;
}

.demo-container {
  background-color: var(--color-surface);
  padding: 2rem;
  border-radius: 0.6875rem;
  box-shadow: 0 2px 4px rgba(0, 0, 0, 0.2);
  margin: 1rem auto;
}

.skeleton {
  position: relative;
  overflow: hidden;
  background-color: var(--gray-700);
}

.skeleton::after {
  content: '';
  position: absolute;
  inset: 0;
  transform: translateX(-100%);
  background: linear-gradient(90deg, transparent, rgba(255, 255, 255, 0.2), transparent);
  animation: skeleton-loading 1.5s infinite;
}

@keyframes skeleton-loading {
  from {
    transform: translateX(-100%);
  }
  to {
    transform: translateX(100%);
  }
}
.spinner {
  width: 1.5rem;
  height: 1.5rem;
  border: 2px solid var(--color-white);
  border-top-color: var(--color-bright);
  border-radius: 50%;
  animation: spinner-rotate 0.6s linear infinite;
}

@keyframes spinner-rotate {
  to {
    transform: rotate(360deg);
  }
}
body.is-preloading {
  overflow: hidden;
}

.gameon-preloader {
  position: fixed;
  inset: 0;
  z-index: 999999;
  display: flex;
  flex-direction: column;
  justify-content: center;
  align-items: center;
  gap: clamp(1.5rem, 4vw, 2.5rem);
  padding: clamp(1.5rem, 6vw, 4rem);
  background: linear-gradient(160deg, #030806 0%, #0a1310 100%);
  transition:
    opacity 0.5s ease,
    visibility 0.5s ease;
  opacity: 1;
  visibility: visible;
}
.gameon-preloader--hidden {
  opacity: 0;
  visibility: hidden;
  pointer-events: none;
}
.gameon-preloader--reduced-motion .loader,
.gameon-preloader--reduced-motion .loader::before,
.gameon-preloader--reduced-motion .loader::after {
  animation: none !important;
}

.gameon-preloader__sr-only {
  position: absolute;
  width: 1px;
  height: 1px;
  padding: 0;
  margin: -1px;
  overflow: hidden;
  clip: rect(0, 0, 0, 0);
  white-space: nowrap;
  border: 0;
}

.gameon-preloader__logo {
  width: min(160px, 30vw);
  max-width: 180px;
  height: auto;
  filter: drop-shadow(0 32px 60px rgba(0, 0, 0, 0.55));
}

.gameon-preloader__meter {
  width: min(320px, 80vw);
}

/* From Uiverse.io by SmartegaAgency */
.loader {
  width: 0;
  height: 4.8px;
  display: block;
  position: relative;
  background: #54f98d;
  box-shadow: 0 0 10px rgba(255, 255, 255, 0.5);
  box-sizing: border-box;
  animation: animFw 8s linear infinite;
}

.loader::after,
.loader::before {
  content: '';
  width: 10px;
  height: 1px;
  background: #fff;
  position: absolute;
  top: 9px;
  right: -2px;
  opacity: 0;
  transform: rotate(-45deg) translateX(0px);
  box-sizing: border-box;
  animation: coli1 0.3s linear infinite;
}

.loader::before {
  top: -4px;
  transform: rotate(45deg);
  animation: coli2 0.3s linear infinite;
}

@keyframes animFw {
  0% {
    width: 0;
  }
  100% {
    width: 100%;
  }
}
@keyframes coli1 {
  0% {
    transform: rotate(-45deg) translateX(0px);
    opacity: 0.7;
  }
  100% {
    transform: rotate(-45deg) translateX(-45px);
    opacity: 0;
  }
}
@keyframes coli2 {
  0% {
    transform: rotate(45deg) translateX(0px);
    opacity: 1;
  }
  100% {
    transform: rotate(45deg) translateX(-45px);
    opacity: 0.7;
  }
}
@media (max-width: 600px) {
  .gameon-preloader {
    gap: 1.75rem;
  }
}
.promotion-tools-body {
  background: radial-gradient(
    circle at 20% 0%,
    rgba(46, 51, 78, 0.45),
    rgba(10, 11, 17, 0.9) 60%,
    #05060a 100%
  );
  color: #f5f5f7;
}

.promotion-tools {
  padding: clamp(3rem, 6vw, 6rem) clamp(1.5rem, 5vw, 4rem) clamp(6rem, 9vw, 10rem);
  display: flex;
  flex-direction: column;
  gap: clamp(2rem, 5vw, 4rem);
}

.promotion-tools__intro {
  max-width: 760px;
  margin: 0 auto;
  text-align: center;
  display: grid;
  gap: 1.25rem;
}

.promotion-tools__intro h1 {
  font-size: clamp(2rem, 4vw, 3.25rem);
  line-height: 1.08;
  letter-spacing: -0.01em;
}

.promotion-tools__intro p {
  font-size: clamp(1.05rem, 1.8vw, 1.25rem);
  color: rgba(245, 245, 247, 0.78);
}

.promotion-tools__grid {
  display: grid;
  gap: clamp(2rem, 4vw, 3.5rem);
  max-width: 1180px;
  width: 100%;
  margin: 0 auto;
}

.promotion-tools__card {
  display: grid;
  gap: 1.5rem;
  padding: clamp(1.5rem, 3vw, 2.5rem);
  background: rgba(255, 255, 255, 0.04);
  border-radius: 28px;
  border: 1px solid rgba(255, 255, 255, 0.08);
  box-shadow: inset 0 1px 0 rgba(255, 255, 255, 0.08);
}

.promotion-tools__card > header {
  display: flex;
  flex-direction: column;
  gap: 0.75rem;
}

.promotion-tools__card h2 {
  font-size: clamp(1.35rem, 2.2vw, 1.75rem);
  margin: 0;
}

.promotion-tools__token {
  display: inline-flex;
  align-items: center;
  gap: 0.75rem;
  font-family: 'SFMono-Regular', ui-monospace, 'SFMono', 'JetBrains Mono', 'Fira Code', monospace;
  font-size: 0.95rem;
  padding: 0.55rem 0.85rem;
  border-radius: 14px;
  background: rgba(255, 255, 255, 0.08);
  border: 1px solid rgba(255, 255, 255, 0.14);
  color: rgba(245, 245, 247, 0.92);
  width: fit-content;
}

.promotion-tools__token::before {
  content: '\ea06';
  font-family: 'tabler-icons';
  font-size: 1rem;
  color: rgba(124, 196, 255, 0.95);
}

.promotion-tools__note {
  max-width: 720px;
  margin: 0 auto;
  text-align: center;
  font-size: 0.95rem;
  color: rgba(245, 245, 247, 0.72);
}

.apple-oem-banner {
  --banner-bg: linear-gradient(120deg, #ffffff 5%, #f6f7fb 55%, #eef2ff 100%);
  --accent: #0071e3;
  --accent-soft: rgba(0, 113, 227, 0.12);
  --cta-text: #ffffff;
  --badge-gradient: linear-gradient(135deg, #ff8f0a, #ffbf2f 85%);
  --gloss: radial-gradient(circle at 20% 20%, rgba(255, 255, 255, 0.6), transparent 60%);
  position: relative;
  display: grid;
  grid-template-columns: auto minmax(0, 1fr) auto;
  gap: clamp(1.25rem, 2.6vw, 2.75rem);
  align-items: center;
  padding: clamp(1.5rem, 3.2vw, 2.85rem);
  border-radius: 32px;
  background: var(--banner-bg);
  box-shadow:
    0 26px 48px -34px rgba(9, 16, 28, 0.32),
    inset 0 1px 0 rgba(255, 255, 255, 0.6);
  color: #1d1d1f;
  border: 1px solid rgba(0, 0, 0, 0.06);
  overflow: hidden;
  isolation: isolate;
}

.apple-oem-banner::before {
  content: '';
  position: absolute;
  inset: 0;
  background: var(--gloss);
  pointer-events: none;
  mix-blend-mode: screen;
  opacity: 0.8;
  z-index: 0;
}

.apple-oem-banner::after {
  content: '';
  position: absolute;
  inset: 0;
  background: linear-gradient(180deg, rgba(255, 255, 255, 0.55), transparent 70%);
  pointer-events: none;
  mix-blend-mode: screen;
  opacity: 0.7;
}

.apple-oem-banner > * {
  position: relative;
  z-index: 1;
}

.apple-oem-banner__brand {
  display: flex;
  align-items: center;
  gap: clamp(0.85rem, 2vw, 1.5rem);
}

.apple-oem-banner__badge {
  width: clamp(3.25rem, 5vw, 3.75rem);
  height: clamp(3.25rem, 5vw, 3.75rem);
  border-radius: 18px;
  background: var(--badge-gradient);
  display: inline-flex;
  align-items: center;
  justify-content: center;
  box-shadow: 0 12px 24px -16px rgba(255, 143, 10, 0.55);
  position: relative;
}

.apple-oem-banner__badge::before,
.apple-oem-banner__badge::after {
  content: '';
  position: absolute;
  background: #ffffff;
  border-radius: 12px 12px 10px 10px;
}

.apple-oem-banner__badge::before {
  width: 56%;
  height: 60%;
  box-shadow: -6px 0 0 rgba(255, 255, 255, 0.55);
}

.apple-oem-banner__badge::after {
  width: 32%;
  height: 48%;
  right: 24%;
  bottom: 18%;
  border-radius: 4px;
  opacity: 0.75;
}

.apple-oem-banner__platform {
  display: flex;
  flex-direction: column;
  gap: 0.25rem;
}

.apple-oem-banner__platform span {
  font-size: 0.85rem;
  letter-spacing: 0.12em;
  text-transform: uppercase;
  color: rgba(29, 29, 31, 0.6);
}

.apple-oem-banner__platform strong {
  font-size: clamp(1.2rem, 2vw, 1.5rem);
  letter-spacing: -0.01em;
  color: var(--accent);
  font-weight: 600;
}

.apple-oem-banner__content {
  display: grid;
  gap: 0.6rem;
}

.apple-oem-banner__headline {
  font-size: clamp(1.65rem, 3vw, 2.35rem);
  line-height: 1.05;
  margin: 0;
  letter-spacing: -0.015em;
}

.apple-oem-banner__subhead {
  margin: 0;
  color: rgba(29, 29, 31, 0.72);
  font-size: clamp(1.05rem, 1.8vw, 1.25rem);
}

.apple-oem-banner__features {
  display: flex;
  gap: 0.75rem;
  flex-wrap: wrap;
}

.apple-oem-banner__pill {
  font-size: 0.9rem;
  padding: 0.4rem 0.8rem;
  border-radius: 999px;
  background: rgba(0, 0, 0, 0.05);
  color: rgba(29, 29, 31, 0.8);
  font-weight: 500;
}

.apple-oem-banner__cta {
  display: grid;
  gap: 0.75rem;
  justify-items: end;
}

.apple-oem-banner__cover {
  width: clamp(5.5rem, 14vw, 6.75rem);
  aspect-ratio: 3/4.5;
  border-radius: 16px;
  box-shadow:
    0 14px 26px -18px rgba(15, 23, 42, 0.35),
    0 12px 22px -20px rgba(0, 0, 0, 0.28);
}

.apple-oem-banner__button {
  display: inline-flex;
  align-items: center;
  gap: 0.4rem;
  padding: 0.65rem 1.45rem;
  border-radius: 999px;
  background: var(--accent);
  color: var(--cta-text);
  font-weight: 600;
  font-size: 1rem;
  text-decoration: none;
  box-shadow: 0 12px 22px -14px var(--accent-soft);
  transition:
    transform 0.25s ease,
    box-shadow 0.25s ease;
}

.apple-oem-banner__button:hover,
.apple-oem-banner__button:focus-visible {
  transform: translateY(-2px);
  box-shadow: 0 16px 30px -16px var(--accent-soft);
}

.apple-oem-banner__footer {
  font-size: 0.85rem;
  color: rgba(29, 29, 31, 0.6);
}

.apple-oem-banner--classic {
  --banner-bg: linear-gradient(120deg, #ffffff 0%, #f7f8fc 55%, #edf1ff 100%);
  --gloss: radial-gradient(circle at 10% -10%, rgba(255, 255, 255, 0.85), transparent 70%);
}

.apple-oem-banner--pulse {
  --banner-bg: linear-gradient(120deg, #ffffff 10%, #eef6ff 60%, #f6fbff 100%);
  --accent: #007aff;
  --accent-soft: rgba(0, 122, 255, 0.16);
  --badge-gradient: linear-gradient(135deg, #ff8f0a, #ffd65b);
}

.apple-oem-banner--pulse::after {
  background: linear-gradient(
    160deg,
    rgba(0, 122, 255, 0.18),
    rgba(255, 255, 255, 0.7) 55%,
    transparent 100%
  );
}

.apple-oem-banner--inset {
  --banner-bg: linear-gradient(145deg, #ffffff 5%, #f4f7ff 55%, #e8ecff 100%);
  box-shadow:
    inset 0 1px 0 rgba(255, 255, 255, 0.85),
    0 18px 40px -28px rgba(18, 22, 33, 0.38);
  border: 1px solid rgba(0, 0, 0, 0.08);
}

.apple-oem-banner--inset::before {
  opacity: 0.6;
}

.apple-oem-banner--frosted {
  --banner-bg: linear-gradient(160deg, rgba(255, 255, 255, 0.86), rgba(255, 255, 255, 0.6));
  --accent: #0b84ff;
  --accent-soft: rgba(11, 132, 255, 0.18);
  backdrop-filter: blur(18px);
  border: 1px solid rgba(255, 255, 255, 0.7);
}

.apple-oem-banner--aurora {
  --banner-bg: linear-gradient(120deg, #ffffff 0%, #ecf7ff 40%, #f0fffb 100%);
  --accent: #00a572;
  --accent-soft: rgba(0, 165, 114, 0.18);
  --badge-gradient: linear-gradient(135deg, #ffa037, #ffd86b 70%, #fff3b0 100%);
}

.apple-oem-banner--aurora::before {
  background:
    radial-gradient(circle at 0% 0%, rgba(0, 165, 114, 0.18), transparent 55%), var(--gloss);
}

.apple-oem-banner--studio {
  --banner-bg: linear-gradient(125deg, #ffffff 0%, #f0f4ff 45%, #e6edff 100%);
  --accent: #6e5cff;
  --accent-soft: rgba(110, 92, 255, 0.22);
  --badge-gradient: linear-gradient(135deg, #ff8f0a, #ffc04d);
}

.apple-oem-banner--studio::after {
  background: linear-gradient(
    150deg,
    rgba(110, 92, 255, 0.22),
    rgba(255, 255, 255, 0.9) 50%,
    transparent 95%
  );
}

.apple-oem-banner--edge {
  --banner-bg: linear-gradient(120deg, #ffffff 0%, #f5f7ff 50%, #edf2ff 100%);
  border: 1px solid rgba(0, 0, 0, 0.05);
  box-shadow: 0 20px 38px -28px rgba(12, 21, 35, 0.26);
}

.apple-oem-banner--edge::before {
  background: linear-gradient(180deg, rgba(255, 255, 255, 0.9), transparent 65%);
}

.apple-oem-banner--minimal {
  --banner-bg: linear-gradient(120deg, #ffffff 0%, #f8f9fb 60%, #f0f2f7 100%);
  --accent: #0a84ff;
  --accent-soft: rgba(10, 132, 255, 0.16);
  box-shadow: 0 16px 32px -24px rgba(15, 23, 42, 0.28);
}

.apple-oem-banner--minimal .apple-oem-banner__pill {
  background: rgba(0, 0, 0, 0.04);
}

.apple-oem-banner--luxe {
  --banner-bg: linear-gradient(120deg, #ffffff 5%, #f9f5ff 55%, #fef7ed 100%);
  --accent: #b052ff;
  --accent-soft: rgba(176, 82, 255, 0.2);
  --badge-gradient: linear-gradient(135deg, #ff8f0a, #ffd16b 65%, #ffeec4 100%);
}

.apple-oem-banner--luxe::after {
  background: linear-gradient(
    135deg,
    rgba(176, 82, 255, 0.16),
    rgba(255, 255, 255, 0.75) 45%,
    transparent 90%
  );
}

.apple-oem-banner--panorama {
  --banner-bg: linear-gradient(115deg, #ffffff 0%, #f4f7ff 50%, #e8f3ff 100%);
  --accent: #007aff;
  --accent-soft: rgba(0, 122, 255, 0.2);
  padding: clamp(1.75rem, 3vw, 3.1rem) clamp(2rem, 4vw, 3.75rem);
}

.apple-oem-banner--panorama .apple-oem-banner__content {
  grid-template-columns: repeat(2, minmax(0, 1fr));
  gap: clamp(0.8rem, 2vw, 1.5rem);
}

.apple-oem-banner--panorama .apple-oem-banner__headline {
  grid-column: span 2;
}

.apple-oem-banner--panorama .apple-oem-banner__cta {
  align-self: stretch;
}

.apple-oem-banner--panorama::before {
  background:
    radial-gradient(circle at 15% 5%, rgba(0, 122, 255, 0.22), transparent 62%),
    radial-gradient(circle at 95% 90%, rgba(255, 180, 0, 0.18), transparent 60%);
}

.apple-oem-banner--panorama::after {
  opacity: 0.55;
}

@media (max-width: 960px) {
  .apple-oem-banner {
    grid-template-columns: 1fr;
    text-align: center;
    gap: 1.75rem;
  }
  .apple-oem-banner__brand,
  .apple-oem-banner__cta {
    justify-content: center;
  }
  .apple-oem-banner__cta {
    justify-items: center;
  }
  .apple-oem-banner__content {
    justify-items: center;
  }
  .apple-oem-banner__features {
    justify-content: center;
  }
}
@media (max-width: 640px) {
  .promotion-tools__card {
    padding: clamp(1.25rem, 5vw, 2rem);
  }
  .apple-oem-banner {
    padding: clamp(1.25rem, 5vw, 2.2rem);
  }
  .apple-oem-banner__cover {
    width: clamp(5rem, 32vw, 5.75rem);
  }
}
.c-search {
  position: relative;
}
.c-search input[type='search'] {
  height: 44px;
  width: 100%;
  border-radius: 0.6875rem;
  padding: 0 12px;
  border: 1px solid color-mix(in srgb, var(--color-border) 60%, transparent);
  background: linear-gradient(
    to bottom,
    color-mix(in srgb, var(--color-surface) 92%, white),
    color-mix(in srgb, var(--color-surface) 90%, black)
  );
  color: var(--color-contrast-high);
  box-shadow: 0 2px 4px rgba(0, 0, 0, 0.15);
}
.c-search input[type='search']:focus {
  outline: none;
  border-color: color-mix(in srgb, var(--color-lime) 60%, transparent);
  box-shadow: 0 0 0 1px color-mix(in srgb, var(--color-lime) 60%, transparent);
}

.c-search__dropdown {
  position: absolute;
  top: 100%;
  left: 0;
  width: 100%;
  max-height: 70vh;
  overflow: auto;
  border: 1px solid color-mix(in srgb, var(--color-border) 60%, transparent);
  background: linear-gradient(
    to bottom,
    color-mix(in srgb, var(--color-surface) 92%, white),
    color-mix(in srgb, var(--color-surface) 90%, black)
  );
  border-radius: 0.6875rem;
  box-shadow: 0 2px 4px rgba(0, 0, 0, 0.15);
  z-index: 20;
}
.c-search__dropdown[hidden] {
  display: none;
}

.c-search__item {
  padding: 12px 14px;
  display: grid;
  gap: 6px;
  cursor: pointer;
}
.c-search__item:hover {
  background: color-mix(in srgb, var(--brand-green-500) 15%, transparent);
}
.c-search__item.is-active {
  background: color-mix(in srgb, var(--brand-green-500) 30%, transparent);
  border-left: 3px solid var(--brand-green-500);
}

.c-search__all {
  text-align: center;
  font-weight: 600;
}

.c-search__dropdown mark {
  background: color-mix(in srgb, var(--brand-green-500) 30%, transparent);
}

.search-results .search-bar {
  display: flex;
  gap: 8px;
}
.search-results .search-bar input {
  flex: 1;
  height: 44px;
  padding: 0 12px;
  border: 1px solid color-mix(in srgb, var(--color-border) 60%, transparent);
  border-radius: 0.6875rem;
  background: linear-gradient(
    to bottom,
    color-mix(in srgb, var(--color-surface) 92%, white),
    color-mix(in srgb, var(--color-surface) 90%, black)
  );
  color: var(--color-contrast-high);
  box-shadow: 0 2px 4px rgba(0, 0, 0, 0.15);
}
.search-results .search-bar input:focus {
  outline: none;
  border-color: color-mix(in srgb, var(--color-lime) 60%, transparent);
  box-shadow: 0 0 0 1px color-mix(in srgb, var(--color-lime) 60%, transparent);
}
.search-results .search-bar button {
  background: linear-gradient(
    to bottom,
    color-mix(in srgb, var(--color-primary-hover) 92%, white),
    color-mix(in srgb, var(--color-primary-hover) 90%, black)
  );
  color: var(--color-white);
  padding: 0.5rem 1rem;
  border: none;
  border-radius: 0.6875rem;
  cursor: pointer;
  display: inline-block;
  text-decoration: none;
  transition: all 0.2s ease-in-out;
  box-shadow: 0 2px 4px rgba(0, 0, 0, 0.15);
  border: 1px solid color-mix(in srgb, var(--color-border) 60%, transparent);
  border-radius: 0.6875rem;
  padding: 0 16px;
}
.search-results .search-bar button:hover,
.search-results .search-bar button:focus {
  background: linear-gradient(
    to bottom,
    color-mix(in srgb, var(--color-primary-hover) 92%, white),
    color-mix(in srgb, var(--color-primary-hover) 90%, black)
  );
}
.search-results .search-bar button:disabled {
  opacity: 0.5;
  cursor: not-allowed;
}
.search-results .results {
  list-style: none;
  padding: 0;
  margin: 0;
  display: grid;
  gap: 16px;
}
.search-results .result {
  background: var(--color-surface);
  border: 1px solid color-mix(in srgb, var(--color-border) 60%, transparent);
  border-radius: 0.6875rem;
  padding: 16px;
  transition: transform 0.2s;
}
.search-results .result:hover {
  transform: translateY(-2px);
}
.search-results .result .snippet mark {
  background: color-mix(in srgb, var(--brand-green-500) 30%, transparent);
}

.search-modal-overlay {
  position: fixed;
  inset: 0;
  background-color: rgba(0, 0, 0, 0.7);
  display: none;
  align-items: center;
  justify-content: center;
  z-index: 1000;
}
.search-modal-overlay.is-visible {
  display: flex;
}

.search-modal {
  background: linear-gradient(
    to bottom,
    color-mix(in srgb, var(--color-black) 92%, white),
    color-mix(in srgb, var(--color-black) 90%, black)
  );
  border-radius: 0.6875rem;
  padding: 2rem;
  max-width: 500px;
  width: 90%;
  position: relative;
  box-shadow: 0 2px 4px rgba(0, 0, 0, 0.15);
}
.search-modal .search-form {
  display: flex;
  width: 100%;
}
.search-modal input[type='search'] {
  flex-grow: 1;
  padding: 0.5rem 0.75rem;
  background: linear-gradient(
    to bottom,
    color-mix(in srgb, var(--color-surface) 92%, white),
    color-mix(in srgb, var(--color-surface) 90%, black)
  );
  border: 1px solid color-mix(in srgb, var(--color-border) 60%, transparent);
  border-right: 0;
  border-radius: 0.6875rem 0 0 0.6875rem;
  color: var(--color-contrast-high);
}
.search-modal input[type='search']:focus {
  border-color: color-mix(in srgb, var(--color-lime) 60%, transparent);
  box-shadow: 0 0 0 1px color-mix(in srgb, var(--color-lime) 60%, transparent);
  outline: none;
}
.search-modal .search-submit {
  background: linear-gradient(
    to bottom,
    color-mix(in srgb, var(--color-primary) 92%, white),
    color-mix(in srgb, var(--color-primary) 90%, black)
  );
  color: var(--color-white);
  padding: 0.5rem 1rem;
  border: none;
  border-radius: 0.6875rem;
  cursor: pointer;
  display: inline-block;
  text-decoration: none;
  transition: all 0.2s ease-in-out;
  box-shadow: 0 2px 4px rgba(0, 0, 0, 0.15);
  border: 1px solid color-mix(in srgb, var(--color-border) 60%, transparent);
  border-left: 0;
  border-radius: 0 0.6875rem 0.6875rem 0;
  padding: 0.5rem 0.75rem;
}
.search-modal .search-submit:hover,
.search-modal .search-submit:focus {
  background: linear-gradient(
    to bottom,
    color-mix(in srgb, var(--color-primary) 92%, white),
    color-mix(in srgb, var(--color-primary) 90%, black)
  );
}
.search-modal .search-submit:disabled {
  opacity: 0.5;
  cursor: not-allowed;
}
.search-modal .search-close {
  position: absolute;
  top: 0.5rem;
  right: 0.5rem;
  background: none;
  border: none;
  color: var(--color-white);
  font-size: 1.25rem;
  cursor: pointer;
}

.login-container,
.verify-container,
.reset-container {
  max-width: 400px;
  margin: 2rem auto;
}
.login-container .card,
.verify-container .card,
.reset-container .card {
  padding: 1rem;
}
.login-container .auth-error,
.login-container .status-message,
.verify-container .auth-error,
.verify-container .status-message,
.reset-container .auth-error,
.reset-container .status-message {
  color: var(--color-lime);
  margin-bottom: 0.75rem;
}

.dashboard {
  display: flex;
  align-items: flex-start;
}

.sidebar {
  width: 200px;
  padding: 1rem;
  background-color: var(--color-charcoal);
}

.sidebar-nav ul {
  list-style: none;
  padding: 0;
}

.sidebar-nav li {
  margin-bottom: 0.5rem;
}

.content {
  flex-grow: 1;
  padding: 1rem;
}

.bio-hero {
  position: relative;
  padding: 3rem 0;
  background: var(--grad-charcoal-mint);
  overflow: hidden;
}
.bio-hero::after {
  content: '';
  position: absolute;
  inset: 0;
  background: radial-gradient(
    circle at top right,
    rgba(var(--color-mint), 0.18) 0%,
    transparent 55%
  );
  z-index: 0;
  pointer-events: none;
}
.bio-hero .container {
  position: relative;
  z-index: 1;
}
.bio-hero__tag {
  display: inline-flex;
  align-items: center;
  gap: 0.5rem;
  padding: 0.25rem 0.75rem;
  border-radius: 999px;
  background: color-mix(in srgb, var(--color-mint) 35%, transparent);
  color: var(--color-bright);
  text-transform: uppercase;
  letter-spacing: 0.12em;
  font-size: 0.75rem;
  margin-bottom: 0.75rem;
}
.bio-hero h1 {
  font-size: clamp(2.5rem, 5vw, 3.5rem);
  margin-bottom: 0.75rem;
  color: var(--color-white);
}
.bio-hero p {
  max-width: 48ch;
  margin-bottom: 2rem;
  color: color-mix(in srgb, var(--color-white) 82%, transparent);
}
.bio-hero__cta {
  display: flex;
  flex-wrap: wrap;
  gap: 0.75rem;
}

.bio-intro {
  padding: 3rem 0;
}
.bio-intro .bio-intro__grid {
  display: grid;
  gap: 2rem;
  align-items: start;
}
@media (min-width: 768px) {
  .bio-intro .bio-intro__grid {
    grid-template-columns: minmax(0, 360px) 1fr;
  }
}
.bio-intro .bio-intro__media {
  display: grid;
  gap: 0.75rem;
}
.bio-intro .bio-intro__portrait-stack {
  display: grid;
  gap: 0.75rem;
  grid-template-columns: repeat(auto-fit, minmax(140px, 1fr));
}
.bio-intro .bio-intro__portrait {
  background: linear-gradient(
    160deg,
    color-mix(in srgb, var(--color-mint) 24%, transparent),
    transparent 60%
  );
  border-radius: 0.6875rem;
  padding: 0.75rem;
  text-align: center;
  box-shadow: 0 10px 22px rgba(0, 0, 0, 0.24);
}
.bio-intro .bio-intro__portrait img {
  width: 100%;
  border-radius: 0.4375rem;
  object-fit: cover;
  aspect-ratio: 4/5;
  display: block;
}
.bio-intro .bio-intro__portrait figcaption {
  margin-top: 0.5rem;
  font-size: 0.875rem;
  color: color-mix(in srgb, var(--color-muted) 90%, var(--color-white) 10%);
}
.bio-intro .bio-intro__portrait--primary img {
  aspect-ratio: 3/4;
}
.bio-intro .bio-intro__content {
  display: flex;
  flex-direction: column;
  gap: 1rem;
}
.bio-intro .bio-intro__content blockquote {
  margin: 0;
  padding: 1rem;
  border-left: 3px solid var(--color-lime);
  background: color-mix(in srgb, var(--gray-900) 88%, transparent);
  font-style: italic;
}

.bio-stats {
  padding: 3rem 0;
}
.bio-stats .bio-stats__grid {
  display: grid;
  gap: 1rem;
}
@media (min-width: 768px) {
  .bio-stats .bio-stats__grid {
    grid-template-columns: repeat(4, 1fr);
  }
}
.bio-stats .bio-stat {
  background: color-mix(in srgb, var(--gray-900) 92%, transparent);
  border-radius: 0.6875rem;
  padding: 2rem 1rem;
  text-align: center;
  box-shadow: 0 12px 26px rgba(0, 0, 0, 0.22);
}
.bio-stats .bio-stat h3 {
  font-size: 2rem;
  margin-bottom: 0.5rem;
  color: var(--color-bright);
}
.bio-stats .bio-stat p {
  margin: 0;
  font-size: 0.95rem;
  color: color-mix(in srgb, var(--color-muted) 80%, var(--color-white) 20%);
}

.bio-pillars {
  padding: 3rem 0;
}
.bio-pillars .bio-pillars__grid {
  display: grid;
  gap: 2rem;
}
@media (min-width: 768px) {
  .bio-pillars .bio-pillars__grid {
    grid-template-columns: repeat(3, 1fr);
  }
}
.bio-pillars .bio-pillar {
  background: linear-gradient(
    160deg,
    color-mix(in srgb, var(--gray-900) 82%, transparent),
    transparent 55%
  );
  padding: 2rem;
  border-radius: 0.6875rem;
  border: 1px solid color-mix(in srgb, var(--color-mint) 16%, transparent);
}
.bio-pillars .bio-pillar h3 {
  margin-bottom: 0.75rem;
  color: var(--color-white);
}
.bio-pillars .bio-pillar ul {
  list-style: none;
  padding: 0;
  margin: 0;
  display: grid;
  gap: 0.5rem;
}
.bio-pillars .bio-pillar ul li {
  display: flex;
  align-items: center;
  gap: 0.5rem;
}
.bio-pillars .bio-pillar ul li i {
  color: var(--color-lime);
}

.bio-timeline {
  padding: 3rem 0;
}
.bio-timeline .bio-timeline__grid {
  display: grid;
  gap: 2rem;
}
@media (min-width: 768px) {
  .bio-timeline .bio-timeline__grid {
    grid-template-columns: 2fr 3fr;
    gap: 3rem;
  }
}
.bio-timeline .bio-timeline__list {
  list-style: none;
  margin: 0;
  padding: 0;
  display: grid;
  gap: 1rem;
}
.bio-timeline .bio-timeline__list li {
  position: relative;
  padding-left: 2rem;
}
.bio-timeline .bio-timeline__list li::before {
  content: '';
  position: absolute;
  top: 0.4rem;
  left: 0;
  width: 12px;
  height: 12px;
  border-radius: 50%;
  background: var(--color-lime);
  box-shadow: 0 0 0 6px color-mix(in srgb, var(--color-lime) 18%, transparent);
}
.bio-timeline .bio-timeline__list li strong {
  display: block;
  margin-bottom: 0.25rem;
  color: var(--color-white);
}
.bio-timeline .bio-timeline__list li span {
  color: color-mix(in srgb, var(--color-muted) 78%, var(--color-white) 22%);
}

.bio-media {
  padding: 3rem 0;
  background:
    linear-gradient(180deg, rgba(17, 18, 23, 0.92), rgba(17, 18, 23, 0.92)),
    url('../assets/images/IMG_6127.png') center/cover no-repeat;
}
.bio-media .bio-media__grid {
  display: grid;
  gap: 1rem;
}
@media (min-width: 768px) {
  .bio-media .bio-media__grid {
    grid-template-columns: repeat(3, 1fr);
  }
}
.bio-media .bio-media__card {
  background: color-mix(in srgb, var(--gray-900) 90%, transparent);
  border-radius: 0.6875rem;
  padding: 2rem;
  display: flex;
  flex-direction: column;
  gap: 0.75rem;
  border: 1px solid color-mix(in srgb, var(--color-mint) 20%, transparent);
}
.bio-media .bio-media__card h3 {
  color: var(--color-white);
  margin: 0;
}
.bio-media .bio-media__card p {
  color: color-mix(in srgb, var(--color-muted) 84%, var(--color-white) 16%);
  margin: 0;
  flex-grow: 1;
}
.bio-media .bio-media__card a {
  align-self: flex-start;
}

.bio-cta {
  padding: 3rem 0 2rem;
  background:
    linear-gradient(180deg, rgba(17, 18, 23, 0.94), rgba(17, 18, 23, 0.94)),
    url('../assets/images/IMG_6099.jpeg') center/cover no-repeat;
}
.bio-cta .bio-cta__grid {
  display: grid;
  gap: 1rem;
}
@media (min-width: 768px) {
  .bio-cta .bio-cta__grid {
    grid-template-columns: 2fr 3fr;
  }
}
.bio-cta .bio-cta__card,
.bio-cta .bio-cta__subscribe {
  background: color-mix(in srgb, var(--gray-900) 88%, transparent);
  border-radius: 0.6875rem;
  padding: 2rem;
  border: 1px solid color-mix(in srgb, var(--color-mint) 20%, transparent);
  box-shadow: 0 14px 30px rgba(0, 0, 0, 0.26);
}
.bio-cta .bio-cta__subscribe {
  display: grid;
  gap: 0.75rem;
}
.bio-cta .bio-cta__subscribe .btn {
  justify-self: start;
}

.bio-versions {
  padding: 3rem 0;
}
.bio-versions .bio-versions__grid {
  display: grid;
  gap: 1rem;
}
@media (min-width: 768px) {
  .bio-versions .bio-versions__grid {
    grid-template-columns: repeat(2, 1fr);
  }
}
@media (min-width: 1024px) {
  .bio-versions .bio-versions__grid {
    grid-template-columns: repeat(4, 1fr);
  }
}
.bio-versions .bio-version {
  background: color-mix(in srgb, var(--gray-900) 90%, transparent);
  border-radius: 0.6875rem;
  padding: 2rem;
  border: 1px solid color-mix(in srgb, var(--color-mint) 18%, transparent);
  display: flex;
  flex-direction: column;
  gap: 0.75rem;
  box-shadow: 0 12px 28px rgba(0, 0, 0, 0.24);
}
.bio-versions .bio-version h3 {
  margin: 0;
  color: var(--color-white);
  font-size: 1.05rem;
}
.bio-versions .bio-version p {
  margin: 0;
  color: color-mix(in srgb, var(--color-muted) 84%, var(--color-white) 16%);
}

.press-hero {
  position: relative;
  background: var(--grad-charcoal-lime);
  overflow: hidden;
}
.press-hero::after {
  content: '';
  position: absolute;
  inset: 0;
  background: radial-gradient(
    circle at top left,
    rgba(var(--color-mint), 0.18) 0%,
    transparent 55%
  );
  pointer-events: none;
  z-index: 0;
}
.press-hero .press-hero__grid {
  position: relative;
  z-index: 1;
  display: grid;
  gap: 3rem;
}
@media (min-width: 1024px) {
  .press-hero .press-hero__grid {
    grid-template-columns: 3fr 2fr;
    align-items: start;
  }
}
.press-hero .press-tag {
  display: inline-flex;
  align-items: center;
  gap: 0.5rem;
  padding: 0.25rem 0.75rem;
  border-radius: 999px;
  background: color-mix(in srgb, var(--color-mint) 32%, transparent);
  color: var(--color-bright);
  font-size: 0.8rem;
  letter-spacing: 0.12em;
  text-transform: uppercase;
  margin-bottom: 0.75rem;
}
.press-hero h1 {
  margin-bottom: 0.75rem;
  font-size: clamp(2.25rem, 4vw, 3.25rem);
  color: var(--color-white);
}
.press-hero p {
  margin-bottom: 2rem;
  color: color-mix(in srgb, var(--color-white) 84%, transparent);
  max-width: 52ch;
}
.press-hero .press-hero__cta {
  display: flex;
  flex-wrap: wrap;
  gap: 0.75rem;
}
.press-hero .press-hero__highlight {
  background: color-mix(in srgb, var(--gray-900) 90%, transparent);
  border-radius: 0.6875rem;
  padding: 2rem;
  border: 1px solid color-mix(in srgb, var(--color-mint) 18%, transparent);
  box-shadow: 0 12px 26px rgba(0, 0, 0, 0.22);
}
.press-hero .press-hero__highlight h2 {
  margin-top: 0;
  margin-bottom: 0.75rem;
  color: var(--color-white);
}
.press-hero .press-hero__highlight ul {
  list-style: none;
  padding: 0;
  margin: 0;
  display: grid;
  gap: 0.75rem;
}
.press-hero .press-hero__highlight ul li {
  display: flex;
  gap: 0.75rem;
  align-items: start;
  color: color-mix(in srgb, var(--color-muted) 82%, var(--color-white) 18%);
}
.press-hero .press-hero__highlight ul li i {
  color: var(--color-lime);
  margin-top: 0.2rem;
}

.press-topics {
  padding: 3rem 0;
}
.press-topics .press-topics__grid {
  display: grid;
  gap: 2rem;
}
@media (min-width: 768px) {
  .press-topics .press-topics__grid {
    grid-template-columns: repeat(2, 1fr);
  }
}
@media (min-width: 1024px) {
  .press-topics .press-topics__grid {
    grid-template-columns: repeat(4, 1fr);
  }
}
.press-topics .press-topic {
  background: color-mix(in srgb, var(--gray-900) 88%, transparent);
  border-radius: 0.6875rem;
  padding: 2rem;
  border: 1px solid color-mix(in srgb, var(--color-mint) 16%, transparent);
  display: flex;
  flex-direction: column;
  gap: 0.75rem;
  box-shadow: 0 10px 22px rgba(0, 0, 0, 0.2);
}
.press-topics .press-topic h3 {
  margin: 0;
  color: var(--color-white);
}
.press-topics .press-topic p {
  margin: 0;
  color: color-mix(in srgb, var(--color-muted) 84%, var(--color-white) 16%);
}

.press-viewer {
  padding: 3rem 0;
}
.press-viewer .press-viewer__header {
  display: flex;
  flex-direction: column;
  gap: 1rem;
  margin-bottom: 1rem;
}
@media (min-width: 768px) {
  .press-viewer .press-viewer__header {
    flex-direction: row;
    align-items: center;
    justify-content: space-between;
  }
}
.press-viewer .press-viewer__header h2 {
  margin: 0;
  color: var(--color-white);
}
.press-viewer .press-viewer__header .toolbar {
  display: flex;
  flex-wrap: wrap;
  gap: 0.75rem;
}
.press-viewer iframe {
  width: 100%;
  height: 640px;
  border: none;
  border-radius: 0.6875rem;
  box-shadow: 0 14px 30px rgba(0, 0, 0, 0.24);
  background: color-mix(in srgb, var(--gray-900) 92%, transparent);
}

.press-downloads {
  padding: 3rem 0;
}
.press-downloads .press-downloads__grid {
  display: grid;
  gap: 1rem;
}
@media (min-width: 768px) {
  .press-downloads .press-downloads__grid {
    grid-template-columns: repeat(3, 1fr);
  }
}
.press-downloads .press-download {
  background: linear-gradient(
    150deg,
    color-mix(in srgb, var(--gray-900) 86%, transparent),
    transparent 70%
  );
  border-radius: 0.6875rem;
  padding: 2rem;
  text-align: center;
  border: 1px solid color-mix(in srgb, var(--color-mint) 14%, transparent);
  box-shadow: 0 12px 26px rgba(0, 0, 0, 0.22);
  display: flex;
  flex-direction: column;
  gap: 0.75rem;
}
.press-downloads .press-download img {
  width: 100%;
  max-width: 220px;
  margin: 0 auto 1rem;
  border-radius: 0.4583333333rem;
}
.press-downloads .press-download h3 {
  margin: 0;
  color: var(--color-white);
}
.press-downloads .press-download p {
  margin: 0;
  color: color-mix(in srgb, var(--color-muted) 80%, var(--color-white) 20%);
  flex-grow: 1;
}
.press-downloads .press-download .btn {
  align-self: center;
}

.press-headshots {
  padding: 3rem 0;
}
.press-headshots .press-headshots__grid {
  display: grid;
  gap: 1rem;
}
@media (min-width: 768px) {
  .press-headshots .press-headshots__grid {
    grid-template-columns: repeat(3, 1fr);
  }
}
.press-headshots figure {
  background: color-mix(in srgb, var(--gray-900) 90%, transparent);
  border-radius: 0.6875rem;
  padding: 1rem;
  border: 1px solid color-mix(in srgb, var(--color-mint) 14%, transparent);
  text-align: center;
  box-shadow: 0 10px 22px rgba(0, 0, 0, 0.2);
}
.press-headshots figure img {
  width: 100%;
  border-radius: 0.4375rem;
  object-fit: cover;
  margin-bottom: 0.75rem;
}
.press-headshots figure figcaption {
  margin: 0;
  font-size: 0.9rem;
  color: color-mix(in srgb, var(--color-muted) 86%, var(--color-white) 14%);
}

.press-contact {
  padding: 3rem 0 2rem;
}
.press-contact .press-contact__grid {
  display: grid;
  gap: 2rem;
}
@media (min-width: 768px) {
  .press-contact .press-contact__grid {
    grid-template-columns: 3fr 2fr;
    align-items: start;
  }
}
.press-contact h2,
.press-contact h3 {
  color: var(--color-white);
  margin-top: 0;
}
.press-contact p {
  color: color-mix(in srgb, var(--color-muted) 84%, var(--color-white) 16%);
}
.press-contact .press-contact__list {
  list-style: none;
  padding: 0;
  margin: 1rem 0 0;
  display: grid;
  gap: 0.5rem;
}
.press-contact .press-contact__list li {
  display: flex;
  align-items: center;
  gap: 0.75rem;
  color: color-mix(in srgb, var(--color-muted) 86%, var(--color-white) 14%);
}
.press-contact .press-contact__list li i {
  color: var(--color-lime);
}
.press-contact .press-contact__list li a {
  color: inherit;
  text-decoration: none;
}
.press-contact .press-contact__list li a:hover,
.press-contact .press-contact__list li a:focus {
  color: var(--color-bright);
}
.press-contact .press-contact__cta {
  background: color-mix(in srgb, var(--gray-900) 88%, transparent);
  border-radius: 0.6875rem;
  padding: 2rem;
  border: 1px solid color-mix(in srgb, var(--color-mint) 16%, transparent);
  box-shadow: 0 12px 26px rgba(0, 0, 0, 0.22);
  display: grid;
  gap: 0.75rem;
}
.press-contact .press-contact__cta .btn {
  justify-self: start;
}

.ccai-page {
  --bg: #050915;
  --grid: rgba(74, 123, 255, 0.12);
  --panel: rgba(6, 12, 26, 0.92);
  --outline: rgba(74, 123, 255, 0.35);
  --accent: #4a7bff;
  --accent-strong: #6c9eff;
  --accent-dark: #274bcc;
  --accent-soft: #c0d4ff;
  --text-main: #f1f5ff;
  --text-muted: rgba(192, 212, 255, 0.78);
  --input-bg: rgba(8, 14, 30, 0.92);
  --input-border: rgba(74, 123, 255, 0.55);
  --cta-bg: #4a7bff;
  --cta-outline: rgba(74, 123, 255, 0.45);
  --cta-text: #020613;
  --shadow: 0 16px 32px rgba(7, 14, 30, 0.35);
  --border-strong: rgba(74, 123, 255, 0.45);
  --border-soft: rgba(104, 149, 255, 0.22);
  --border-card: rgba(74, 123, 255, 0.28);
  --border-glow: rgba(104, 149, 255, 0.45);
  --panel-glass: rgba(8, 14, 28, 0.72);
  --panel-soft: rgba(7, 12, 26, 0.88);
  --glow-strong: rgba(80, 142, 255, 0.6);
  --glow-soft: rgba(74, 123, 255, 0.18);
  --toast-text: rgba(192, 212, 255, 0.85);
  /* Override global token variables for isolated theming */
  --brand-green-700: var(--accent-dark);
  --brand-green-600: var(--accent);
  --brand-green-500: var(--accent-strong);
  --brand-green-400: #8bb5ff;
  --brand-green-200: var(--accent-soft);
  --color-primary: var(--accent-dark);
  --color-primary-hover: var(--accent);
  --color-bright: var(--accent-strong);
  --color-mint: var(--accent-soft);
  --color-lime: #8bb5ff;
  --color-accent: var(--accent);
  --color-border: rgba(74, 123, 255, 0.2);
  --color-surface: rgba(6, 12, 26, 0.92);
  --focus-ring: 0 0 0 3px rgba(104, 149, 255, 0.35);
  margin: 0;
  min-height: 100vh;
  display: flex;
  flex-direction: column;
  position: relative;
  font-family: 'League Spartan', 'Futura', 'Helvetica', sans-serif;
  background: var(--bg);
  color: var(--text-main);
  letter-spacing: 0.02em;
}
.ccai-page *,
.ccai-page *::before,
.ccai-page *::after {
  box-sizing: border-box;
}
.ccai-page.no-scroll {
  overflow: hidden;
}
.ccai-page .page-loader,
.ccai-page .brief-loader {
  position: fixed;
  inset: 0;
  background: rgba(5, 9, 21, 0.92);
  display: flex;
  align-items: center;
  justify-content: center;
  flex-direction: column;
  gap: 1.5rem;
  z-index: 9999;
  transition:
    opacity 0.35s ease,
    visibility 0.35s ease;
}
.ccai-page .page-loader.hidden,
.ccai-page .brief-loader.hidden {
  opacity: 0;
  visibility: hidden;
  pointer-events: none;
}
.ccai-page .loader-logo {
  width: 92px;
  height: auto;
  filter: drop-shadow(0 12px 24px var(--glow-strong));
  animation: pulse 2.4s ease-in-out infinite;
}
.ccai-page .loader-ring {
  width: 120px;
  height: 120px;
  border-radius: 50%;
  border: 2px solid rgba(104, 149, 255, 0.25);
  border-top-color: var(--accent);
  animation: rotate 1.35s linear infinite;
}
.ccai-page .loader-text {
  font-size: 0.82rem;
  letter-spacing: 0.32em;
  text-transform: uppercase;
  color: var(--text-muted);
}
.ccai-page.grid-background::before {
  content: '';
  position: fixed;
  inset: 0;
  background-image:
    radial-gradient(circle at 20% 20%, rgba(98, 145, 255, 0.14), transparent 55%),
    radial-gradient(circle at 80% 10%, rgba(72, 121, 255, 0.1), transparent 50%),
    linear-gradient(var(--grid) 1px, transparent 1px),
    linear-gradient(90deg, var(--grid) 1px, transparent 1px);
  background-size:
    cover,
    cover,
    80px 80px,
    80px 80px;
  pointer-events: none;
  z-index: -2;
}
.ccai-page.grid-background::after {
  content: '';
  position: fixed;
  inset: 0;
  background: radial-gradient(circle at center, rgba(5, 9, 21, 0) 0%, rgba(5, 9, 21, 0.86) 70%);
  pointer-events: none;
  z-index: -1;
}
.ccai-page .badge-watermark {
  position: fixed;
  inset: auto 5vw 8vh auto;
  max-width: 220px;
  opacity: 0.14;
  pointer-events: none;
  mix-blend-mode: screen;
  z-index: 0;
}
.ccai-page header {
  padding: 3rem 5vw 4rem;
  display: flex;
  flex-direction: column;
  gap: 2.5rem;
  position: relative;
}
.ccai-page .top-bar {
  display: flex;
  align-items: center;
  justify-content: space-between;
  padding: 0.85rem 1.4rem;
  border: 1px solid var(--border-strong);
  background: var(--panel-glass);
  border-radius: 1rem;
  backdrop-filter: blur(12px);
}
.ccai-page .top-brand {
  display: flex;
  align-items: center;
  gap: 0.65rem;
  font-size: 0.85rem;
  text-transform: uppercase;
  letter-spacing: 0.24em;
  color: var(--text-muted);
}
.ccai-page .top-brand::before {
  content: '';
  width: 10px;
  height: 10px;
  border-radius: 50%;
  background: var(--accent);
  box-shadow: 0 0 12px var(--glow-strong);
}
.ccai-page .top-login {
  display: inline-flex;
  align-items: center;
  gap: 0.45rem;
  padding: 0.5rem 1rem;
  border-radius: 999px;
  border: 1px solid var(--border-strong);
  color: var(--text-main);
  text-transform: uppercase;
  letter-spacing: 0.2em;
  font-size: 0.7rem;
  background: var(--panel-glass);
  transition:
    border-color 0.2s ease,
    color 0.2s ease,
    background 0.2s ease;
}
.ccai-page .top-login:hover {
  border-color: var(--accent);
  color: var(--accent);
  background: var(--glow-soft);
}
.ccai-page .hero-topline {
  display: flex;
  align-items: center;
  justify-content: space-between;
  gap: 1.5rem;
  flex-wrap: wrap;
}
.ccai-page .main-logo {
  width: clamp(140px, 18vw, 200px);
  height: auto;
  filter: drop-shadow(0 18px 45px var(--glow-soft));
}
.ccai-page .hero-copy {
  display: flex;
  flex-direction: column;
  gap: 1.5rem;
}
.ccai-page .classification-tag {
  display: inline-flex;
  align-items: center;
  gap: 0.5rem;
  padding: 0.35rem 0.9rem;
  border: 1px solid var(--border-strong);
  color: var(--text-muted);
  text-transform: uppercase;
  font-size: 0.78rem;
  letter-spacing: 0.2em;
  background: var(--glow-soft);
  backdrop-filter: blur(10px);
  border-radius: 999px;
}
.ccai-page .classification-tag span {
  width: 8px;
  height: 8px;
  background: var(--accent);
  border-radius: 50%;
  box-shadow: 0 0 12px var(--glow-strong);
}
.ccai-page h1 {
  margin: 0;
  font-size: clamp(2.8rem, 5vw, 4.2rem);
  line-height: 1.05;
  text-transform: uppercase;
  letter-spacing: 0.1em;
}
.ccai-page .hero-subline {
  max-width: 40rem;
  color: var(--text-muted);
  font-size: 1.05rem;
}
.ccai-page .cta-group {
  display: flex;
  gap: 1rem;
  flex-wrap: wrap;
  margin-top: 1.5rem;
}
.ccai-page .btn {
  padding: 0.95rem 1.8rem;
  border-radius: 999px;
  font-size: 0.95rem;
  letter-spacing: 0.12em;
  text-transform: uppercase;
  font-weight: 600;
  display: inline-flex;
  align-items: center;
  gap: 0.65rem;
  cursor: pointer;
  border: 1px solid transparent;
  background: transparent;
  color: var(--text-main);
  transition:
    transform 0.2s ease,
    box-shadow 0.2s ease,
    background 0.2s ease,
    color 0.2s ease,
    border-color 0.2s ease;
  font-family: inherit;
  text-decoration: none;
}
.ccai-page .btn:focus-visible {
  outline: 2px solid var(--border-strong);
  outline-offset: 4px;
}
.ccai-page .btn svg {
  width: 1.1rem;
  height: 1.1rem;
}
.ccai-page .btn-primary {
  background: linear-gradient(135deg, var(--accent-dark), var(--accent));
  color: var(--cta-text);
  box-shadow: var(--shadow);
}
.ccai-page .btn-primary:hover {
  transform: translateY(-2px);
  box-shadow: 0 14px 28px rgba(39, 75, 204, 0.26);
}
.ccai-page .btn-secondary {
  border-color: var(--cta-outline);
  color: var(--text-main);
  background: rgba(11, 18, 32, 0.65);
  backdrop-filter: blur(6px);
}
.ccai-page .btn-secondary:hover {
  border-color: var(--accent);
  color: var(--accent);
  background: var(--glow-soft);
  transform: translateY(-2px);
}
.ccai-page main {
  flex: 1;
  padding: 0 5vw 6rem;
  display: flex;
  flex-direction: column;
  gap: 4rem;
}
.ccai-page section {
  position: relative;
  padding: 2.5rem clamp(1.5rem, 5vw, 3.5rem);
  border: 1px solid var(--border-strong);
  background: var(--panel-soft);
  border-radius: 1.5rem;
  box-shadow: 0 12px 28px rgba(7, 14, 30, 0.28);
  backdrop-filter: blur(16px);
}
.ccai-page section::before {
  content: '';
  position: absolute;
  inset: 0;
  border-radius: inherit;
  border: 1px solid var(--border-soft);
  mask: linear-gradient(
    90deg,
    rgba(5, 12, 26, 0.45) 0%,
    rgba(5, 12, 26, 0) 30%,
    rgba(5, 12, 26, 0) 70%,
    rgba(5, 12, 26, 0.45) 100%
  );
  pointer-events: none;
}
.ccai-page section h2 {
  margin-top: 0;
  text-transform: uppercase;
  letter-spacing: 0.15em;
  font-size: 1.3rem;
  color: var(--accent);
}
.ccai-page .about-text p {
  margin: 0 0 1rem;
  color: var(--text-muted);
  font-size: 1rem;
}
.ccai-page .capabilities-grid {
  display: grid;
  grid-template-columns: repeat(auto-fit, minmax(220px, 1fr));
  gap: 1.5rem;
  margin-top: 2rem;
}
.ccai-page .cap-card {
  padding: 1.6rem;
  border-radius: 1.1rem;
  background: linear-gradient(180deg, rgba(11, 18, 32, 0.92) 0%, rgba(6, 12, 26, 0.85) 100%);
  border: 1px solid var(--border-card);
  display: flex;
  flex-direction: column;
  gap: 1rem;
  position: relative;
  overflow: hidden;
}
.ccai-page .cap-card::after {
  content: '';
  position: absolute;
  inset: 0;
  border-radius: inherit;
  border: 1px dashed var(--border-soft);
  pointer-events: none;
}
.ccai-page .cap-card h3 {
  margin: 0;
  font-size: 1.05rem;
  letter-spacing: 0.08em;
  text-transform: uppercase;
}
.ccai-page .cap-card p {
  margin: 0;
  color: var(--text-muted);
  font-size: 0.95rem;
  line-height: 1.6;
}
.ccai-page .cap-icon {
  width: 2.2rem;
  height: 2.2rem;
  color: var(--accent);
}
.ccai-page .inquiry-form {
  display: grid;
  gap: 1.5rem;
}
.ccai-page label {
  display: flex;
  flex-direction: column;
  font-size: 0.78rem;
  letter-spacing: 0.22em;
  text-transform: uppercase;
  color: var(--text-muted);
  gap: 0.75rem;
}
.ccai-page label span {
  font-weight: 600;
}
.ccai-page input,
.ccai-page textarea {
  padding: 1rem 1.2rem;
  border-radius: 0.9rem;
  border: 1px solid var(--input-border);
  background: var(--input-bg);
  color: var(--text-main);
  font-size: 1rem;
  font-family: inherit;
  transition:
    border-color 0.2s ease,
    box-shadow 0.2s ease;
}
.ccai-page input:focus,
.ccai-page textarea:focus {
  outline: none;
  border-color: var(--accent);
  box-shadow: 0 0 0 3px rgba(104, 149, 255, 0.25);
}
.ccai-page textarea {
  min-height: 140px;
  resize: vertical;
}
.ccai-page .submit-btn {
  justify-content: center;
  background: linear-gradient(135deg, var(--accent-dark), var(--accent));
  color: var(--cta-text);
  box-shadow: var(--shadow);
}
.ccai-page .cta-strip {
  display: flex;
  flex-direction: column;
  gap: 1.5rem;
  align-items: flex-start;
}
.ccai-page .cta-strip h3 {
  margin: 0;
  text-transform: uppercase;
  letter-spacing: 0.2em;
  color: var(--accent);
}
.ccai-page footer {
  margin-top: auto;
  padding: 3rem 5vw 4rem;
  display: flex;
  flex-direction: column;
  gap: 1.5rem;
  color: var(--text-muted);
  letter-spacing: 0.18em;
  text-transform: uppercase;
  font-size: 0.75rem;
}
.ccai-page .footer-links {
  display: flex;
  gap: 1.5rem;
  flex-wrap: wrap;
}
.ccai-page .footer-links a {
  color: inherit;
  text-decoration: none;
  transition: color 0.2s ease;
}
.ccai-page .footer-links a:hover {
  color: var(--accent);
}
.ccai-page .modal-backdrop {
  position: fixed;
  inset: 0;
  background: rgba(5, 9, 21, 0.88);
  backdrop-filter: blur(18px);
  display: flex;
  align-items: center;
  justify-content: center;
  padding: clamp(1.5rem, 6vw, 3rem);
  z-index: 9998;
  opacity: 0;
  visibility: hidden;
  transition:
    opacity 0.3s ease,
    visibility 0.3s ease;
}
.ccai-page .modal-backdrop.active {
  opacity: 1;
  visibility: visible;
}
.ccai-page .modal-panel {
  width: min(480px, 100%);
  background: rgba(6, 12, 26, 0.94);
  border: 1px solid var(--border-strong);
  border-radius: 1.25rem;
  padding: 2.4rem;
  display: flex;
  flex-direction: column;
  gap: 1.5rem;
  box-shadow: 0 18px 36px rgba(7, 14, 30, 0.32);
  position: relative;
}
.ccai-page .modal-panel h3 {
  margin: 0;
  text-transform: uppercase;
  letter-spacing: 0.18em;
  color: var(--accent);
  font-size: 1.1rem;
}
.ccai-page .modal-panel p {
  margin: 0;
  color: var(--text-muted);
  line-height: 1.6;
}
.ccai-page .modal-panel label {
  font-size: 0.7rem;
  letter-spacing: 0.28em;
  text-transform: uppercase;
  color: var(--text-muted);
  gap: 0.65rem;
}
.ccai-page .token-input {
  padding: 1rem 1.2rem;
  border-radius: 0.9rem;
  border: 1px solid var(--input-border);
  background: var(--input-bg);
  color: var(--text-main);
  letter-spacing: 0.14em;
  font-size: 1rem;
  text-transform: lowercase;
}
.ccai-page .token-input:focus {
  outline: none;
  border-color: var(--accent);
  box-shadow: 0 0 0 3px rgba(104, 149, 255, 0.28);
}
.ccai-page .modal-actions {
  display: flex;
  justify-content: flex-end;
  gap: 1rem;
  flex-wrap: wrap;
}
.ccai-page .modal-note {
  font-size: 0.75rem;
  letter-spacing: 0.18em;
  text-transform: uppercase;
  color: var(--toast-text);
}
.ccai-page .modal-close {
  position: absolute;
  top: 1.2rem;
  right: 1.2rem;
  background: transparent;
  border: 1px solid var(--border-soft);
  color: var(--text-muted);
  border-radius: 999px;
  width: 34px;
  height: 34px;
  display: inline-flex;
  align-items: center;
  justify-content: center;
  cursor: pointer;
  transition:
    border-color 0.2s ease,
    color 0.2s ease;
}
.ccai-page .modal-close:hover {
  border-color: var(--accent);
  color: var(--accent);
}
.ccai-page .token-error {
  color: #f58d8d;
  font-size: 0.82rem;
  letter-spacing: 0.08em;
}
.ccai-page .warning-panel {
  text-align: center;
  gap: 1.8rem;
}
.ccai-page .warning-panel .warning-title {
  font-size: 1.35rem;
  color: #f5c56e;
  letter-spacing: 0.28em;
  text-transform: uppercase;
}
.ccai-page .warning-panel strong {
  display: block;
  margin-top: 1rem;
  font-size: 0.95rem;
  letter-spacing: 0.14em;
}
.ccai-page .warning-panel .warning-actions {
  display: flex;
  flex-direction: column;
  gap: 1rem;
}
.ccai-page .warning-panel .warning-actions .btn {
  width: 100%;
  justify-content: center;
}
.ccai-page .brief-shell {
  display: none;
  flex-direction: column;
  gap: 1.5rem;
  margin: 0 5vw 4rem;
  border: 1px solid var(--border-strong);
  border-radius: 1.75rem;
  overflow: hidden;
  background: var(--panel);
  box-shadow: 0 18px 38px rgba(7, 14, 30, 0.34);
}
.ccai-page .brief-shell.active {
  display: flex;
}
.ccai-page .brief-header {
  background: linear-gradient(90deg, rgba(39, 75, 204, 0.6), rgba(4, 8, 20, 0.95));
  padding: 1.8rem clamp(1.5rem, 4vw, 3rem);
  display: flex;
  align-items: center;
  justify-content: space-between;
  gap: 1.5rem;
  border-bottom: 1px solid rgba(74, 123, 255, 0.35);
}
.ccai-page .brief-header h3 {
  margin: 0;
  text-transform: uppercase;
  letter-spacing: 0.22em;
  font-size: 1.05rem;
  color: var(--accent);
}
.ccai-page .brief-header .brief-meta {
  display: flex;
  flex-direction: column;
  gap: 0.35rem;
  font-size: 0.72rem;
  letter-spacing: 0.24em;
  text-transform: uppercase;
  color: var(--text-muted);
  text-align: right;
  align-items: flex-end;
}
.ccai-page .brief-content {
  padding: clamp(1.8rem, 4vw, 3rem);
  display: grid;
  gap: 1.5rem;
}
.ccai-page .brief-content h4 {
  margin: 0;
  text-transform: uppercase;
  letter-spacing: 0.18em;
  color: var(--accent);
  font-size: 1rem;
}
.ccai-page .brief-content p,
.ccai-page .brief-content li {
  color: var(--text-muted);
  line-height: 1.65;
  font-size: 0.98rem;
}
.ccai-page .brief-content ul {
  margin: 0;
  padding-left: 1.2rem;
  display: grid;
  gap: 0.6rem;
}
.ccai-page .security-toast {
  position: fixed;
  bottom: 2.5rem;
  right: 2.5rem;
  background: rgba(6, 12, 26, 0.95);
  border: 1px solid var(--border-strong);
  border-radius: 1rem;
  padding: 1rem 1.4rem;
  font-size: 0.75rem;
  letter-spacing: 0.18em;
  text-transform: uppercase;
  color: var(--toast-text);
  opacity: 0;
  pointer-events: none;
  transition:
    opacity 0.3s ease,
    transform 0.3s ease;
  transform: translateY(12px);
  z-index: 9999;
}
.ccai-page .security-toast.active {
  opacity: 1;
  transform: translateY(0);
}
.ccai-page .footer-badge {
  margin-top: 1.8rem;
  max-width: 160px;
  opacity: 0.42;
  display: block;
}

@keyframes rotate {
  to {
    transform: rotate(360deg);
  }
}
@keyframes pulse {
  0%,
  100% {
    transform: scale(1);
    opacity: 1;
  }
  50% {
    transform: scale(1.05);
    opacity: 0.8;
  }
}
@media (max-width: 768px) {
  .ccai-page header {
    padding: 2.8rem 6vw 3rem;
  }
  .ccai-page .hero-topline {
    justify-content: center;
    text-align: center;
  }
  .ccai-page .hero-topline .classification-tag {
    justify-content: center;
  }
  .ccai-page .brief-shell {
    margin: 0 6vw 3rem;
  }
  .ccai-page .brief-header {
    flex-direction: column;
    align-items: flex-start;
    text-align: left;
  }
  .ccai-page .brief-header .brief-meta {
    text-align: left;
    align-items: flex-start;
  }
  .ccai-page main {
    padding: 0 6vw 5rem;
  }
  .ccai-page section {
    padding: 2.2rem clamp(1rem, 6vw, 2.5rem);
  }
  .ccai-page .cta-group {
    flex-direction: column;
    align-items: stretch;
  }
  .ccai-page .security-toast {
    right: 50%;
    transform: translate(50%, 12px);
  }
  .ccai-page .security-toast.active {
    transform: translate(50%, 0);
  }
}
.contact-page {
  background: var(--gray-900);
  color: var(--color-contrast-high);
}
.contact-page .container {
  margin-block: clamp(2rem, 6vw, 4.5rem);
}
.contact-page .contact-hero {
  padding-block: clamp(3.5rem, 8vw, 6.5rem);
  background: linear-gradient(140deg, rgba(7, 10, 6, 0.92), rgba(33, 33, 33, 0.92));
  border-bottom: 1px solid rgba(255, 255, 255, 0.06);
  position: relative;
  overflow: hidden;
}
.contact-page .contact-hero::after {
  content: '';
  position: absolute;
  inset: -40% -10% auto auto;
  width: clamp(12rem, 35vw, 22rem);
  height: clamp(12rem, 35vw, 22rem);
  background: radial-gradient(circle at center, rgba(135, 189, 114, 0.18), transparent 70%);
  opacity: 0.9;
  pointer-events: none;
}
.contact-page .contact-hero .container {
  margin-block: 0;
}
.contact-page .contact-hero__content {
  display: grid;
  gap: clamp(1rem, 3vw, 3rem);
  max-width: min(100%, 52rem);
  position: relative;
  z-index: 1;
}
.contact-page .contact-hero__eyebrow {
  font-size: 0.825rem;
  letter-spacing: 0.32em;
  text-transform: uppercase;
  color: color-mix(in srgb, var(--color-mint) 72%, var(--color-white) 28%);
}
.contact-page .contact-hero__title {
  font-size: clamp(2.25rem, 4vw, 3.25rem);
  letter-spacing: -0.01em;
  line-height: 1.1;
  font-weight: 700;
}
.contact-page .contact-hero__subtitle {
  font-size: 1.05rem;
  line-height: 1.7;
  color: color-mix(in srgb, var(--color-muted) 65%, var(--color-white) 35%);
  max-width: 46ch;
}
.contact-page .contact-hero__meta {
  display: flex;
  flex-wrap: wrap;
  gap: 0.75rem;
  align-items: center;
}
.contact-page .contact-hero__meta span {
  display: inline-flex;
  align-items: center;
  gap: 0.25rem;
  padding: 0.5rem 0.75rem;
  border: 1px solid rgba(255, 255, 255, 0.12);
  border-radius: 0.6875rem;
  background: rgba(7, 10, 6, 0.35);
  font-size: 0.95rem;
}
.contact-page .contact-hero__meta span i {
  color: var(--color-bright);
  font-size: 1.15rem;
}
.contact-page .contact-hero__meta span a {
  color: inherit;
  text-decoration: none;
}
.contact-page .contact-hero__meta span a:hover,
.contact-page .contact-hero__meta span a:focus {
  color: var(--color-bright);
}
.contact-page .contact-hero__meta span strong {
  color: var(--color-bright);
  font-weight: 600;
}
.contact-page .contact-direct {
  padding-block: clamp(3rem, 8vw, 5rem);
  background: linear-gradient(160deg, rgba(12, 18, 12, 0.92), rgba(18, 24, 18, 0.75));
  border-bottom: 1px solid rgba(255, 255, 255, 0.05);
}
.contact-page .contact-direct__grid {
  display: grid;
  gap: clamp(1rem, 4vw, 3rem);
  grid-template-columns: repeat(auto-fit, minmax(min(100%, 18rem), 1fr));
}
.contact-page .contact-card {
  position: relative;
  display: grid;
  gap: 0.75rem;
  padding: clamp(1.5rem, 4vw, 2.5rem);
  border-radius: 0.825rem;
  border: 1px solid rgba(255, 255, 255, 0.08);
  background: linear-gradient(140deg, rgba(33, 33, 33, 0.75), rgba(7, 10, 6, 0.85));
  box-shadow: 0 14px 28px rgba(7, 10, 6, 0.28);
  transition:
    transform 0.3s ease,
    border-color 0.3s ease,
    box-shadow 0.3s ease;
}
.contact-page .contact-card:hover,
.contact-page .contact-card:focus-within {
  transform: translateY(-6px);
  border-color: rgba(135, 189, 114, 0.65);
  box-shadow: 0 16px 28px rgba(7, 10, 6, 0.32);
}
.contact-page .contact-card h2 {
  font-size: 1.45rem;
  letter-spacing: -0.01em;
  margin: 0;
}
.contact-page .contact-card p {
  margin: 0;
  color: color-mix(in srgb, var(--color-muted) 60%, var(--color-white) 40%);
  line-height: 1.6;
}
.contact-page .contact-card--highlight {
  background: linear-gradient(135deg, rgba(69, 111, 58, 0.85), rgba(7, 10, 6, 0.78));
  border-color: rgba(135, 189, 114, 0.55);
}
.contact-page .contact-card--highlight .btn {
  justify-self: start;
}
.contact-page .contact-card__icon {
  width: 3rem;
  height: 3rem;
  border-radius: 0.85rem;
  display: inline-flex;
  align-items: center;
  justify-content: center;
  background: rgba(135, 189, 114, 0.18);
  color: var(--color-bright);
  font-size: 1.5rem;
}
.contact-page .contact-card__list {
  list-style: none;
  padding: 0;
  margin: 0;
  display: grid;
  gap: 0.65rem;
}
.contact-page .contact-card__list li {
  display: inline-flex;
  align-items: center;
  gap: 0.5rem;
  font-size: 0.95rem;
  color: color-mix(in srgb, var(--color-muted) 55%, var(--color-white) 45%);
}
.contact-page .contact-card__list li i {
  color: var(--color-bright);
  font-size: 1.1rem;
}
.contact-page .contact-card__list li a {
  color: inherit;
  text-decoration: none;
  border-bottom: 1px solid transparent;
}
.contact-page .contact-card__list li a:hover,
.contact-page .contact-card__list li a:focus {
  color: var(--color-bright);
  border-color: rgba(135, 189, 114, 0.5);
}
.contact-page .contact-card__list li span {
  color: inherit;
}
.contact-page .contact-form-section {
  padding-block: clamp(3.5rem, 9vw, 6rem);
  background: linear-gradient(160deg, rgba(7, 10, 6, 0.96), rgba(19, 26, 18, 0.88));
}
.contact-page .contact-form__layout {
  display: grid;
  gap: clamp(2rem, 6vw, 4rem);
  align-items: start;
}
@media (min-width: 1024px) {
  .contact-page .contact-form__layout {
    grid-template-columns: minmax(16rem, 1fr) minmax(0, 1.35fr);
    gap: clamp(3rem, 6vw, 5rem);
  }
}
.contact-page .contact-form__sidebar {
  display: grid;
  gap: 1rem;
}
.contact-page .contact-form__sidebar p {
  margin: 0;
  color: color-mix(in srgb, var(--color-muted) 62%, var(--color-white) 38%);
  line-height: 1.7;
}
.contact-page .contact-meta {
  display: grid;
  gap: 0.75rem;
  padding: 1.25rem;
  border-radius: 0.75625rem;
  border: 1px solid rgba(255, 255, 255, 0.08);
  background: rgba(12, 18, 12, 0.6);
}
.contact-page .contact-meta__item {
  display: grid;
  gap: 0.35rem;
}
.contact-page .contact-meta__label {
  font-size: 0.75rem;
  letter-spacing: 0.22em;
  text-transform: uppercase;
  color: color-mix(in srgb, var(--color-muted) 70%, var(--color-white) 30%);
}
.contact-page .contact-meta__value {
  display: inline-flex;
  align-items: center;
  gap: 0.5rem;
  font-size: 0.95rem;
}
.contact-page .contact-meta__value i {
  color: var(--color-bright);
}
.contact-page .contact-meta__social a {
  display: inline-flex;
  align-items: center;
  justify-content: center;
  width: 2.5rem;
  height: 2.5rem;
  border-radius: 50%;
  border: 1px solid rgba(255, 255, 255, 0.12);
  color: var(--color-contrast-high);
  transition: 0.3s ease;
}
.contact-page .contact-meta__social a:hover,
.contact-page .contact-meta__social a:focus {
  color: var(--color-bright);
  border-color: rgba(135, 189, 114, 0.6);
}
.contact-page .contact-form {
  display: grid;
  gap: 1rem;
  padding: clamp(1.5rem, 4vw, 2.5rem);
  border-radius: 0.790625rem;
  border: 1px solid rgba(255, 255, 255, 0.08);
  background: rgba(12, 18, 12, 0.85);
  box-shadow: 0 16px 32px rgba(7, 10, 6, 0.3);
}
.contact-page .contact-form__urgency {
  margin: 0;
  border: 1px solid rgba(255, 255, 255, 0.1);
  border-radius: 0.721875rem;
  padding: 0.75rem;
  display: grid;
  gap: 0.75rem;
  background: rgba(7, 10, 6, 0.6);
}
.contact-page .contact-form__urgency legend {
  font-size: 0.85rem;
  letter-spacing: 0.18em;
  text-transform: uppercase;
  color: color-mix(in srgb, var(--color-muted) 68%, var(--color-white) 32%);
}
.contact-page .contact-form__urgency-options {
  display: flex;
  flex-wrap: wrap;
  gap: 0.75rem;
}
.contact-page .radio-pill {
  display: inline-flex;
  align-items: center;
  gap: 0.5rem;
  padding: 0.6rem 0.9rem;
  border-radius: 999px;
  border: 1px solid rgba(135, 189, 114, 0.35);
  background: rgba(135, 189, 114, 0.08);
  cursor: pointer;
  font-size: 0.9rem;
  transition:
    border-color 0.25s ease,
    background-color 0.25s ease;
}
.contact-page .radio-pill input {
  appearance: none;
  width: 0.85rem;
  height: 0.85rem;
  border-radius: 50%;
  border: 1px solid rgba(135, 189, 114, 0.55);
  position: relative;
}
.contact-page .radio-pill input:checked::after {
  content: '';
  position: absolute;
  inset: 0.15rem;
  border-radius: 50%;
  background: var(--color-bright);
}
.contact-page .radio-pill:hover,
.contact-page .radio-pill:focus-within {
  border-color: rgba(135, 189, 114, 0.85);
  background: rgba(135, 189, 114, 0.15);
}
.contact-page .form-group {
  display: grid;
  gap: 0.45rem;
}
.contact-page .form-group label span {
  font-size: 0.75rem;
  text-transform: uppercase;
  letter-spacing: 0.22em;
  color: color-mix(in srgb, var(--color-muted) 72%, var(--color-white) 28%);
}
.contact-page input,
.contact-page textarea,
.contact-page select {
  background: rgba(33, 33, 33, 0.75);
  border: 1px solid rgba(255, 255, 255, 0.12);
  border-radius: 0.6875rem;
  padding: 0.85rem;
  color: var(--color-contrast-high);
  transition:
    border-color 0.25s ease,
    box-shadow 0.25s ease;
}
.contact-page input:focus,
.contact-page textarea:focus,
.contact-page select:focus {
  outline: none;
  border-color: rgba(135, 189, 114, 0.85);
  box-shadow: 0 0 0 3px rgba(135, 189, 114, 0.2);
}
.contact-page textarea {
  resize: vertical;
  min-height: 8rem;
}
.contact-page .form-status {
  margin: 0;
  min-height: 1.5rem;
  font-size: 0.9rem;
  color: var(--color-mint);
}
@media (min-width: 768px) {
  .contact-page .contact-hero__meta span {
    padding-inline: 1rem;
  }
}

/* === MEGA MENU === */
.mega-menu {
  position: fixed;
  top: 0;
  right: 0;
  width: 100%;
  max-width: 260px;
  height: 100%;
  background-color: var(--color-surface);
  box-shadow: -4px 0 12px rgba(0, 0, 0, 0.15);
  padding: 2rem 1.5rem;
  z-index: 9999;
  overflow-y: auto;
  overflow-x: hidden;
  display: flex;
  flex-direction: column;
  transform: translateX(100%);
  transition: transform 0.25s ease;
}
.mega-menu.visible,
.mega-menu.is-active {
  transform: translateX(0%);
}
.mega-menu .menu-close {
  position: absolute;
  top: 1rem;
  right: 1rem;
}
.mega-menu .mega-menu-logo {
  width: 80px;
  margin: 0 auto 1rem;
  display: block;
}

.mega-menu-list {
  list-style: none;
  padding: 0;
  margin: 0;
  display: flex;
  flex-direction: column;
  flex-grow: 1;
  position: relative;
  overflow: hidden;
  transition: transform 0.25s ease;
}
.mega-menu-list a {
  color: var(--color-muted);
  text-decoration: none;
  display: flex;
  align-items: center;
  gap: 0.75rem;
}
.mega-menu-list a.active {
  color: var(--color-lime);
  font-weight: bold;
}
.mega-menu-list li {
  font-size: 1.1rem;
  padding: 0.6rem 0;
  display: flex;
  align-items: center;
  gap: 0.75rem;
  cursor: pointer;
  border-bottom: 1px solid var(--color-border);
}
.mega-menu-list li:hover {
  opacity: 0.8;
}
.mega-menu-list li i {
  font-size: 1.25rem;
  color: var(--color-icon);
  width: 1.25rem;
  text-align: center;
}
.mega-menu-list li:last-child {
  border-bottom: none;
  padding-bottom: 0;
}
.mega-menu-list .social-row {
  border-bottom: none;
}
.mega-menu-list .social-row {
  display: flex;
  gap: 1.25rem;
  justify-content: center;
  margin-top: 0.5rem;
  padding-top: 0.5rem;
}
.mega-menu-list .social-row a {
  font-size: 1.4rem;
  color: var(--color-icon);
}
.mega-menu-list .logout-btn {
  margin-top: 0.5rem;
  font-weight: 600;
  cursor: pointer;
}

/* === THEME TOGGLE ROW === */
.theme-toggle-row {
  display: flex;
  align-items: center;
  gap: 0.75rem;
  margin-bottom: 1.5rem;
}

/* === MENU OVERLAY & BODY TRANSITION === */
.menu-overlay {
  position: fixed;
  top: 0;
  left: 0;
  right: 260px;
  height: 100%;
  background: linear-gradient(
    to right,
    transparent,
    color-mix(in srgb, var(--color-lime) 40%, transparent)
  );
  opacity: 0;
  visibility: hidden;
  pointer-events: none;
  transform-origin: right;
  transform: scaleX(0);
  transition:
    opacity 2s ease,
    transform 2s ease;
  z-index: 9998;
}

.menu-overlay.is-active {
  opacity: 1;
  visibility: visible;
  pointer-events: auto;
  transform: scaleX(1);
}

.site-wrap {
  transition: transform 0.25s ease;
}

body.menu-open {
  overflow: hidden;
}
body.menu-open .site-wrap {
  transform: translateX(-260px);
}
body.menu-open .mega-menu {
  transform: translateX(0);
}
body.menu-open .menu-overlay {
  opacity: 1;
  visibility: visible;
  pointer-events: auto;
  transform: scaleX(1);
}

.store-logos {
  display: flex;
  flex-wrap: wrap;
  justify-content: center;
  align-items: center;
  gap: 1rem;
}

.store-logos a {
  display: flex;
  align-items: center;
  justify-content: center;
}

.store-logos img {
  max-height: 48px;
  height: auto;
  width: auto;
  border-radius: 0.6875rem;
  object-fit: contain;
}

<<<<<<< HEAD
.support-author-section {
  background: var(--color-surface, #212121);
  border-radius: 1.25rem;
  padding: clamp(2rem, 3vw, 3rem);
  border: 1px solid rgba(255, 255, 255, 0.06);
  box-shadow: 0 24px 60px rgba(0, 0, 0, 0.35);
  display: grid;
  gap: clamp(1.5rem, 3vw, 2.75rem);
  align-items: center;
}

@media (min-width: 64rem) {
  .support-author-section {
    grid-template-columns: minmax(0, 1.2fr) minmax(0, 0.8fr);
  }
}

.support-author-eyebrow {
  color: var(--color-muted, #b8bab7);
  font-size: 0.875rem;
  letter-spacing: 0.18em;
  text-transform: uppercase;
  margin-bottom: 0.5rem;
}

.support-author-section h2,
.support-author-section h3 {
  font-size: clamp(2rem, 4vw, 2.75rem);
  margin-bottom: 1rem;
}

.support-author-copy {
  color: var(--color-muted, #b8bab7);
  font-size: 1.05rem;
  line-height: 1.7;
}

.support-author-actions {
  display: flex;
  flex-wrap: wrap;
  gap: 1rem;
  align-items: center;
  margin-top: 1.5rem;
}

.support-author-section stripe-buy-button {
  width: min(320px, 100%);
}

.support-author-link {
  display: inline-flex;
  align-items: center;
  gap: 0.5rem;
  color: var(--color-bright, #87bd72);
  font-weight: 600;
  text-decoration: none;
  transition: color 0.2s ease;
}

.support-author-link:hover,
.support-author-link:focus {
  color: var(--color-mint, #c2e9c1);
}

.support-author-link i,
.support-author-link svg {
  font-size: 1.1em;
}

.support-author-qr {
  background: rgba(7, 10, 6, 0.35);
  border-radius: 1rem;
  padding: 1.75rem;
  text-align: center;
  border: 1px solid rgba(255, 255, 255, 0.08);
}

.support-author-qr img {
  display: block;
  width: min(200px, 100%);
  margin: 0 auto 1rem;
  border-radius: 0.75rem;
}

.support-author-qr__placeholder {
  display: grid;
  place-items: center;
  width: min(200px, 100%);
  aspect-ratio: 1;
  margin: 0 auto 1rem;
  border-radius: 0.75rem;
  border: 1.5px dashed rgba(255, 255, 255, 0.32);
  background: rgba(0, 0, 0, 0.28);
  color: var(--color-muted, #b8bab7);
  text-align: center;
  padding: 1.25rem;
  font-weight: 600;
}

.support-author-qr__placeholder-title {
  font-size: 0.8rem;
  letter-spacing: 0.18em;
  text-transform: uppercase;
  margin-bottom: 0.35rem;
}

.support-author-qr__placeholder-subtitle {
  font-size: 0.75rem;
  letter-spacing: 0.05em;
  opacity: 0.7;
  text-transform: none;
  font-weight: 500;
}

.support-author-note {
  color: var(--color-muted, #b8bab7);
  font-size: 0.95rem;
  line-height: 1.6;
}

.support-author-note strong {
  color: var(--color-bright, #87bd72);
  font-weight: 600;
}

/* Crown Labs brand system */
:root {
  --labs-color-midnight: #05070b;
  --labs-color-aurora: #7c5cff;
  --labs-color-aurora-soft: #9587ff;
  --labs-color-cyan: #5ef0ff;
  --labs-color-cyan-soft: #73f4ff;
  --labs-color-lime: #b7ff5e;
  --labs-color-lime-soft: #d6ff63;
  --labs-color-ink: #0a0d10;
  --labs-color-text: #f4f8ff;
}

.labs-nav {
  position: fixed;
  top: 0;
  left: 0;
  width: 100%;
  z-index: 50;
  background: rgba(10, 13, 16, 0.86);
  border-bottom: 1px solid rgba(94, 240, 255, 0.16);
  box-shadow: 0 30px 60px -35px rgba(0, 0, 0, 0.85);
  backdrop-filter: blur(18px) saturate(165%);
  -webkit-backdrop-filter: blur(18px) saturate(165%);
}

.labs-nav__inner {
  display: flex;
  align-items: center;
  gap: 1.5rem;
  min-height: 4.5rem;
  padding-top: 0.75rem;
  padding-bottom: 0.75rem;
}

.labs-nav__brand {
  display: inline-flex;
  align-items: center;
  gap: 0.75rem;
  text-decoration: none;
  color: var(--labs-color-text);
  text-transform: uppercase;
  letter-spacing: 0.32em;
  font-size: 0.875rem;
  font-weight: 700;
}

.labs-nav__wordmark {
  font-size: 0.9rem;
  letter-spacing: 0.28em;
  text-shadow: 0 0 12px rgba(124, 92, 255, 0.25);
}

.labs-nav__glyph svg {
  display: block;
  width: 2.5rem;
  height: 2.5rem;
  filter: drop-shadow(0 0 14px rgba(126, 240, 255, 0.5));
}

.labs-nav__toggle {
  margin-left: auto;
  background: transparent;
  border: 0;
  padding: 0.35rem 0.25rem;
  display: inline-flex;
  flex-direction: column;
  gap: 0.4rem;
  cursor: pointer;
}

.labs-nav__toggle-line {
  width: 1.8rem;
  height: 2px;
  background: linear-gradient(120deg, var(--labs-color-aurora), var(--labs-color-cyan));
  border-radius: 999px;
  transition:
    transform 0.3s ease,
    opacity 0.3s ease;
}

.labs-nav__toggle[aria-expanded='true'] .labs-nav__toggle-line:first-child {
  transform: translateY(0.4rem) rotate(45deg);
}

.labs-nav__toggle[aria-expanded='true'] .labs-nav__toggle-line:last-child {
  transform: translateY(-0.4rem) rotate(-45deg);
}

.labs-nav__menu {
  position: absolute;
  top: 100%;
  left: 0;
  right: 0;
  display: grid;
  gap: 1.5rem;
  padding: 1.5rem clamp(1.25rem, 3vw, 2rem);
  background: rgba(10, 13, 16, 0.94);
  border-bottom-left-radius: 1rem;
  border-bottom-right-radius: 1rem;
  border: 1px solid rgba(124, 92, 255, 0.18);
  border-top: 0;
  opacity: 0;
  pointer-events: none;
  transform: translateY(-10px);
  transition:
    opacity 0.25s ease,
    transform 0.25s ease;
}

.labs-nav__menu.is-open {
  opacity: 1;
  pointer-events: auto;
  transform: translateY(0);
}

.labs-nav__list {
  display: grid;
  gap: 1rem;
  list-style: none;
  margin: 0;
  padding: 0;
}

.labs-nav__list a {
  position: relative;
  display: inline-flex;
  align-items: center;
  gap: 0.35rem;
  font-size: 0.95rem;
  font-weight: 600;
  letter-spacing: 0.14em;
  text-transform: uppercase;
  color: rgba(226, 236, 255, 0.82);
  text-decoration: none;
  transition: color 0.25s ease;
}

.labs-nav__list a::after {
  content: '';
  position: absolute;
  left: 0;
  bottom: -0.4rem;
  width: 100%;
  height: 2px;
  border-radius: 999px;
  background: linear-gradient(120deg, rgba(124, 92, 255, 0.6), rgba(183, 255, 94, 0.85));
  transform: scaleX(0);
  transform-origin: left center;
  opacity: 0;
  transition:
    transform 0.25s ease,
    opacity 0.25s ease;
}

.labs-nav__list a:hover,
.labs-nav__list a:focus-visible {
  color: var(--labs-color-text);
}

.labs-nav__list a:hover::after,
.labs-nav__list a:focus-visible::after,
.labs-nav__list a.is-active::after {
  transform: scaleX(1);
  opacity: 1;
}

.labs-nav__list a i {
  font-size: 1.05rem;
  color: var(--labs-color-lime);
  filter: drop-shadow(0 0 6px rgba(183, 255, 94, 0.7));
}

.labs-nav__list a:not(.is-active) i {
  display: none;
}

.labs-nav__cta {
  display: inline-flex;
  align-items: center;
  justify-content: center;
  font-weight: 700;
  text-transform: uppercase;
  letter-spacing: 0.24em;
  padding: 0.85rem 1.9rem;
  border-radius: 999px;
  background: linear-gradient(
    115deg,
    rgba(124, 92, 255, 0.95),
    rgba(94, 240, 255, 0.85),
    rgba(183, 255, 94, 0.95)
  );
  color: var(--labs-color-ink);
  box-shadow:
    0 12px 25px -10px rgba(94, 240, 255, 0.45),
    0 0 18px rgba(124, 92, 255, 0.35);
  text-decoration: none;
  transition:
    transform 0.2s ease,
    box-shadow 0.2s ease;
}

.labs-nav__cta:hover,
.labs-nav__cta:focus-visible {
  transform: translateY(-2px);
  box-shadow:
    0 18px 35px -12px rgba(94, 240, 255, 0.55),
    0 0 22px rgba(183, 255, 94, 0.45);
}

@media (min-width: 64rem) {
  .labs-nav__toggle {
    display: none;
  }

  .labs-nav__menu {
    position: static;
    display: flex;
    align-items: center;
    gap: clamp(1.5rem, 1.5vw + 1rem, 2.75rem);
    margin-left: auto;
    padding: 0;
    background: transparent;
    border: 0;
    opacity: 1;
    pointer-events: auto;
    transform: none;
  }

  .labs-nav__list {
    display: flex;
    gap: clamp(1.25rem, 1vw + 1rem, 2.25rem);
  }
}

@media (max-width: 63.99rem) {
  .labs-nav__cta {
    width: 100%;
  }
}

.labs-page {
  padding-top: clamp(5rem, 6vw, 6.25rem);
  background:
    radial-gradient(circle at 15% -10%, rgba(124, 92, 255, 0.32), transparent 55%),
    radial-gradient(circle at 85% 10%, rgba(94, 240, 255, 0.22), transparent 52%),
    radial-gradient(circle at 50% 120%, rgba(183, 255, 94, 0.12), transparent 60%),
    linear-gradient(160deg, rgba(5, 7, 11, 0.98), rgba(5, 11, 19, 0.92));
}

.labs-hero {
  position: relative;
  overflow: hidden;
  background:
    radial-gradient(120% 120% at 0% 0%, rgba(124, 92, 255, 0.35), transparent 65%),
    radial-gradient(120% 120% at 95% 0%, rgba(94, 240, 255, 0.22), transparent 70%),
    linear-gradient(165deg, rgba(6, 12, 24, 0.96), rgba(5, 9, 18, 0.94));
  border-bottom: 1px solid rgba(94, 240, 255, 0.16);
  box-shadow: 0 50px 90px -70px rgba(0, 0, 0, 0.9);
}

.labs-hero::after {
  content: '';
  position: absolute;
  inset: 0;
  background:
    radial-gradient(80% 80% at 25% 35%, rgba(183, 255, 94, 0.2), transparent 65%),
    conic-gradient(from 120deg at 20% 10%, rgba(94, 240, 255, 0.12), transparent 70%);
  opacity: 0.8;
  pointer-events: none;
}

.labs-hero__layout {
  position: relative;
  display: grid;
  gap: 2.5rem;
  align-items: start;
}

@media (min-width: 64rem) {
  .labs-hero__layout {
    grid-template-columns: minmax(0, 1.35fr) minmax(0, 1fr);
  }
}

.labs-hero__eyebrow,
.labs-section-eyebrow {
  display: inline-flex;
  align-items: center;
  gap: 0.5rem;
  padding: 0.35rem 0.95rem;
  border-radius: 999px;
  background: linear-gradient(120deg, rgba(124, 92, 255, 0.28), rgba(94, 240, 255, 0.24));
  color: var(--labs-color-text);
  font-size: 0.8125rem;
  font-weight: 600;
  letter-spacing: 0.14em;
  text-transform: uppercase;
  box-shadow: 0 0 12px rgba(124, 92, 255, 0.35);
}

.labs-hero__eyebrow i,
.labs-section-eyebrow i {
  font-size: 1rem;
  color: var(--labs-color-cyan);
  text-shadow: 0 0 10px rgba(94, 240, 255, 0.45);
}

.labs-hero h1 {
  font-size: clamp(2.6rem, 3vw + 1.6rem, 3.9rem);
  line-height: 1.05;
  margin: 1.1rem 0;
  color: var(--labs-color-text);
  text-shadow: 0 0 28px rgba(124, 92, 255, 0.22);
}

.labs-hero__lead {
  font-size: 1.1rem;
  color: rgba(228, 236, 255, 0.82);
  max-width: 52ch;
}

.labs-hero__cta {
  display: flex;
  flex-wrap: wrap;
  gap: 0.85rem;
  margin-top: 2rem;
}

.labs-hero__divider {
  color: rgba(94, 240, 255, 0.65);
  letter-spacing: 0.6em;
  margin: 1.15rem 0 1.75rem;
  display: inline-block;
}

.labs-hero p:not(.labs-hero__lead) {
  color: rgba(214, 228, 245, 0.82);
  max-width: 72ch;
}

.btn--labs-primary {
  background: linear-gradient(
    120deg,
    rgba(124, 92, 255, 0.95),
    rgba(94, 240, 255, 0.9),
    rgba(183, 255, 94, 0.95)
  );
  border: none;
  border-radius: 999px;
  padding: 0.95rem 2.35rem;
  font-weight: 700;
  letter-spacing: 0.14em;
  text-transform: uppercase;
  box-shadow:
    0 16px 38px -18px rgba(94, 240, 255, 0.6),
    0 0 24px rgba(124, 92, 255, 0.35);
  transition:
    transform 0.2s ease,
    box-shadow 0.2s ease;
}

.btn--labs-primary,
.btn--labs-primary:visited {
  color: var(--labs-color-ink);
}

.btn--labs-primary:hover,
.btn--labs-primary:focus-visible {
  transform: translateY(-2px);
  box-shadow:
    0 24px 48px -22px rgba(94, 240, 255, 0.65),
    0 0 30px rgba(183, 255, 94, 0.5);
  color: var(--labs-color-ink);
}

.btn--labs-ghost {
  border-radius: 999px;
  border: 1px solid rgba(94, 240, 255, 0.45);
  padding: 0.95rem 2.35rem;
  color: rgba(226, 236, 255, 0.85);
  text-transform: uppercase;
  letter-spacing: 0.14em;
  background: rgba(3, 6, 12, 0.35);
  box-shadow: inset 0 0 0 1px rgba(124, 92, 255, 0.2);
  transition:
    color 0.2s ease,
    border-color 0.2s ease,
    box-shadow 0.2s ease,
    background 0.2s ease;
}

.btn--labs-ghost:hover,
.btn--labs-ghost:focus-visible {
  color: var(--labs-color-text);
  border-color: rgba(124, 92, 255, 0.75);
  box-shadow: inset 0 0 0 1px rgba(94, 240, 255, 0.5);
  background: rgba(6, 12, 18, 0.65);
}

.labs-hero__stats {
  display: grid;
  gap: 1.5rem;
  position: relative;
}

@media (min-width: 48rem) {
  .labs-hero__stats {
    grid-template-columns: repeat(3, minmax(0, 1fr));
  }
}

.labs-stat {
  background: linear-gradient(150deg, rgba(12, 21, 32, 0.75), rgba(8, 13, 22, 0.9));
  border: 1px solid rgba(94, 240, 255, 0.14);
  border-radius: 1.1rem;
  padding: 1.6rem;
  box-shadow: 0 22px 48px -35px rgba(0, 0, 0, 0.85);
}

.labs-stat h2 {
  font-size: 1.8rem;
  margin: 0;
  color: var(--labs-color-text);
}

.labs-stat p {
  margin: 0;
  color: rgba(208, 224, 241, 0.78);
  line-height: 1.6;
}

.labs-showcase {
  background: linear-gradient(180deg, rgba(2, 4, 9, 0.92), rgba(0, 0, 0, 0.98));
}

.labs-section-header {
  max-width: 60ch;
  margin-bottom: 3.5rem;
}

.labs-section-header h2 {
  font-size: clamp(2rem, 2vw + 1.25rem, 2.75rem);
  margin-bottom: 0.75rem;
  color: var(--labs-color-text);
  text-shadow: 0 0 18px rgba(124, 92, 255, 0.18);
}

.labs-section-header p {
  color: rgba(208, 224, 241, 0.8);
  font-size: 1.05rem;
  line-height: 1.65;
}

.labs-grid {
  display: grid;
  gap: 1.75rem;
}

@media (min-width: 48rem) {
  .labs-grid {
    grid-template-columns: repeat(2, minmax(0, 1fr));
  }
}

@media (min-width: 75rem) {
  .labs-grid {
    grid-template-columns: repeat(3, minmax(0, 1fr));
  }
}

.labs-card {
  position: relative;
  display: flex;
  flex-direction: column;
  gap: 1.6rem;
  height: 100%;
  padding: 2rem;
  background: linear-gradient(160deg, rgba(11, 19, 32, 0.85), rgba(6, 10, 20, 0.92));
  border: 1px solid rgba(124, 92, 255, 0.18);
  border-radius: 1.25rem;
  overflow: hidden;
  transition:
    transform 0.35s ease,
    box-shadow 0.35s ease,
    border-color 0.35s ease;
}

.labs-card::after {
  content: '';
  position: absolute;
  inset: 0;
  border-radius: inherit;
  pointer-events: none;
  background: radial-gradient(circle at top right, rgba(94, 240, 255, 0.16), transparent 60%);
  opacity: 0;
  transition: opacity 0.35s ease;
}

.labs-card:hover,
.labs-card:focus-within {
  transform: translateY(-6px);
  box-shadow: 0 28px 52px -25px rgba(0, 0, 0, 0.85);
  border-color: rgba(94, 240, 255, 0.4);
}

.labs-card:hover::after,
.labs-card:focus-within::after {
  opacity: 1;
}

.labs-card__icon {
  display: inline-flex;
  align-items: center;
  justify-content: center;
  width: 3.1rem;
  height: 3.1rem;
  border-radius: 0.95rem;
  background: linear-gradient(135deg, rgba(124, 92, 255, 0.35), rgba(94, 240, 255, 0.25));
  color: var(--labs-color-text);
  margin-bottom: 1.35rem;
  font-size: 1.45rem;
  box-shadow: 0 12px 24px -16px rgba(94, 240, 255, 0.6);
}

.labs-card h3 {
  font-size: 1.5rem;
  margin-bottom: 0.75rem;
  color: var(--labs-color-text);
}

.labs-card p {
  color: rgba(208, 224, 241, 0.82);
  line-height: 1.6;
}

.labs-card__header {
  display: grid;
  gap: 0.75rem;
}

.labs-card__summary {
  margin: 0;
  color: rgba(208, 224, 241, 0.78);
  font-size: 1.02rem;
  line-height: 1.7;
}

.labs-card__accordion {
  display: grid;
  gap: 1.15rem;
}

.labs-accordion {
  margin: 0;
  padding: 0;
  --accordion-color: var(--labs-color-lime);
  --accordion-border: rgba(183, 255, 94, 0.55);
  --accordion-border-active: rgba(183, 255, 94, 0.95);
  --accordion-icon-bg: rgba(183, 255, 94, 0.18);
  --accordion-icon-color: var(--labs-color-lime);
}

.labs-accordion__summary {
  display: flex;
  align-items: center;
  justify-content: space-between;
  gap: 1rem;
  cursor: pointer;
  font-size: 0.82rem;
  letter-spacing: 0.1em;
  text-transform: uppercase;
  color: var(--accordion-color);
  font-weight: 600;
  padding: 0.1rem 0;
  transition: color 0.25s ease;
}

.labs-accordion__summary::-webkit-details-marker {
  display: none;
}

.labs-accordion__summary:focus-visible {
  outline: none;
  color: var(--labs-color-text);
}

.labs-accordion__label {
  display: inline-flex;
  align-items: center;
  gap: 0.5rem;
}

.labs-accordion__summary-icon {
  display: inline-flex;
  align-items: center;
  justify-content: center;
  width: 1.65rem;
  height: 1.65rem;
  border-radius: 0.65rem;
  background: var(--accordion-icon-bg);
  box-shadow: 0 10px 20px -18px rgba(0, 0, 0, 0.75);
  color: var(--accordion-icon-color);
  border: 1px solid rgba(255, 255, 255, 0.05);
  font-size: 0.95rem;
}

.labs-accordion__label-text {
  display: inline-flex;
}

.labs-accordion__chevron {
  display: inline-flex;
  align-items: center;
  justify-content: center;
  color: var(--accordion-color);
  transition:
    transform 0.3s ease,
    color 0.3s ease;
}

.labs-accordion__chevron i {
  font-size: 1rem;
}

.labs-accordion__summary:hover {
  color: var(--labs-color-text);
}

.labs-accordion__summary:hover .labs-accordion__chevron {
  color: var(--labs-color-cyan);
}

.labs-accordion[open] .labs-accordion__chevron {
  transform: rotate(180deg);
  color: var(--accordion-color);
}

.labs-accordion__content {
  margin-top: 0.85rem;
  display: grid;
  grid-template-columns: auto 1fr;
  column-gap: 1rem;
  align-items: flex-start;
  overflow: hidden;
  opacity: 0;
  transform: translateY(-0.35rem);
  transition:
    opacity 0.35s ease,
    transform 0.35s ease;
}

.labs-accordion[open] .labs-accordion__content {
  opacity: 1;
  transform: translateY(0);
}

.labs-accordion__glyph {
  display: inline-flex;
  align-items: center;
  justify-content: center;
  width: 2.6rem;
  height: 2.6rem;
  border-radius: 0.9rem;
  background: var(--accordion-icon-bg);
  color: var(--accordion-icon-color);
  box-shadow: 0 20px 30px -24px rgba(94, 240, 255, 0.75);
}

.labs-accordion__glyph i {
  font-size: 1.15rem;
}

.labs-accordion__body {
  border-left: 3px solid var(--accordion-border);
  padding-left: 1.1rem;
  display: grid;
  gap: 0.75rem;
}

.labs-accordion[open] .labs-accordion__body {
  border-left-color: var(--accordion-border-active);
}

.labs-accordion__body > p {
  margin: 0;
  color: rgba(204, 220, 236, 0.85);
  line-height: 1.7;
}

.labs-accordion--features {
  --accordion-color: var(--labs-color-cyan);
  --accordion-border: rgba(94, 240, 255, 0.55);
  --accordion-border-active: rgba(94, 240, 255, 0.95);
  --accordion-icon-bg: rgba(94, 240, 255, 0.2);
  --accordion-icon-color: var(--labs-color-cyan);
}

.labs-accordion--mission {
  --accordion-color: var(--labs-color-aurora);
  --accordion-border: rgba(124, 92, 255, 0.55);
  --accordion-border-active: rgba(124, 92, 255, 0.95);
  --accordion-icon-bg: rgba(124, 92, 255, 0.22);
  --accordion-icon-color: var(--labs-color-aurora);
}

.labs-card__list {
  list-style: none;
  margin: 0;
  padding: 0;
  display: grid;
  gap: 0.75rem;
  color: rgba(200, 220, 239, 0.82);
  font-size: 0.98rem;
}

.labs-card__list li {
  display: grid;
  grid-template-columns: auto 1fr;
  align-items: flex-start;
  column-gap: 0.65rem;
}

.labs-card__bullet {
  display: inline-flex;
  align-items: center;
  justify-content: center;
  width: 1.15rem;
  height: 1.15rem;
  border-radius: 0.35rem;
  background: rgba(124, 92, 255, 0.18);
  color: var(--labs-color-lime);
  box-shadow: 0 8px 16px -12px rgba(94, 240, 255, 0.6);
}

.labs-card__bullet i {
  font-size: 0.8rem;
}

.labs-card__mission {
  font-weight: 600;
  color: var(--labs-color-aurora-soft);
  line-height: 1.65;
}

.labs-briefing {
  background:
    radial-gradient(circle at -10% 20%, rgba(124, 92, 255, 0.18), transparent 55%),
    radial-gradient(circle at 110% 10%, rgba(94, 240, 255, 0.16), transparent 60%),
    linear-gradient(170deg, rgba(8, 12, 20, 0.92), rgba(6, 10, 18, 0.96));
  border-top: 1px solid rgba(124, 92, 255, 0.18);
  border-bottom: 1px solid rgba(94, 240, 255, 0.2);
}

.labs-briefing__intro {
  margin-top: 2.5rem;
  display: grid;
  gap: 2rem;
}

.labs-briefing__summary,
.labs-briefing__snapshot {
  background: rgba(7, 11, 19, 0.78);
  border: 1px solid rgba(143, 247, 255, 0.16);
  border-radius: 1.35rem;
  padding: 2rem;
  box-shadow: 0 34px 60px -40px rgba(4, 8, 16, 0.9);
}

.labs-briefing__summary h3,
.labs-briefing__snapshot h3 {
  margin-top: 0;
  margin-bottom: 1rem;
  font-size: 1.2rem;
  letter-spacing: 0.08em;
  text-transform: uppercase;
  color: var(--labs-color-cyan);
}

.labs-briefing__summary p,
.labs-briefing__snapshot p,
.labs-briefing__facts dd {
  color: rgba(210, 226, 240, 0.82);
  line-height: 1.75;
  margin: 0;
}

.labs-briefing__facts {
  margin: 0;
  display: grid;
  gap: 1.35rem;
}

.labs-briefing__fact {
  display: grid;
  gap: 0.35rem;
}

.labs-briefing__fact dt {
  text-transform: uppercase;
  letter-spacing: 0.14em;
  font-size: 0.78rem;
  color: rgba(167, 150, 255, 0.75);
}

.labs-briefing__fact dd {
  margin-left: 0;
}

.labs-briefing__list {
  list-style: none;
  margin: 1.35rem 0 0;
  padding: 0;
  display: grid;
  gap: 0.95rem;
  color: rgba(204, 220, 236, 0.88);
  font-size: 0.98rem;
}

.labs-briefing__list strong {
  color: var(--labs-color-text);
  font-weight: 600;
}

.labs-briefing__icon {
  display: inline-flex;
  align-items: center;
  justify-content: center;
  width: 1.35rem;
  height: 1.35rem;
  border-radius: 0.45rem;
  background: rgba(124, 92, 255, 0.22);
  color: var(--labs-color-lime);
  box-shadow: 0 12px 20px -16px rgba(94, 240, 255, 0.8);
}

.labs-briefing__icon i {
  font-size: 0.85rem;
}

.labs-briefing__list li {
  display: grid;
  grid-template-columns: auto 1fr;
  align-items: flex-start;
  column-gap: 0.75rem;
  line-height: 1.65;
}

.labs-briefing__grid {
  margin-top: 3rem;
  display: grid;
  gap: 1.75rem;
}

.labs-briefing__card {
  background: rgba(5, 9, 17, 0.82);
  border: 1px solid rgba(124, 92, 255, 0.18);
  border-radius: 1.2rem;
  padding: 1.85rem;
  box-shadow: 0 30px 55px -38px rgba(3, 6, 12, 0.9);
  display: grid;
  gap: 1.25rem;
}

.labs-briefing__card h4 {
  margin: 0;
  text-transform: uppercase;
  letter-spacing: 0.12em;
  font-size: 0.95rem;
  color: var(--labs-color-lime-soft);
}

.labs-briefing__card p {
  margin: 0;
  color: rgba(208, 224, 241, 0.82);
  line-height: 1.75;
}

.labs-briefing__card .labs-briefing__icon {
  background: rgba(94, 240, 255, 0.18);
  color: var(--labs-color-cyan);
}

.labs-briefing__card:nth-of-type(3) h4 {
  color: var(--labs-color-aurora-soft);
}

.labs-briefing__card:nth-of-type(4) h4 {
  color: var(--labs-color-cyan);
}

.labs-briefing__card:nth-of-type(3) .labs-briefing__icon {
  background: rgba(124, 92, 255, 0.2);
  color: var(--labs-color-aurora);
}

.labs-briefing__card:nth-of-type(4) .labs-briefing__icon {
  background: rgba(183, 255, 94, 0.22);
  color: var(--labs-color-lime);
}

@media (min-width: 52rem) {
  .labs-briefing__intro {
    grid-template-columns: minmax(0, 1fr) 0.9fr;
  }
}

@media (min-width: 64rem) {
  .labs-briefing__grid {
    grid-template-columns: repeat(2, minmax(0, 1fr));
  }
}

.labs-philosophy {
  background:
    radial-gradient(circle at -5% 0%, rgba(124, 92, 255, 0.18), transparent 55%),
    radial-gradient(circle at 105% 0%, rgba(94, 240, 255, 0.18), transparent 60%),
    linear-gradient(160deg, rgba(7, 12, 22, 0.92), rgba(5, 9, 17, 0.94));
  border-top: 1px solid rgba(124, 92, 255, 0.16);
  border-bottom: 1px solid rgba(94, 240, 255, 0.18);
}

.labs-philosophy .labs-section-header p {
  color: rgba(208, 224, 241, 0.8);
}

.labs-rollout {
  background:
    radial-gradient(circle at -5% 0%, rgba(124, 92, 255, 0.18), transparent 55%),
    linear-gradient(150deg, rgba(8, 13, 22, 0.95), rgba(5, 9, 16, 0.9));
  border-block: 1px solid rgba(94, 240, 255, 0.12);
}

.labs-rollout__grid {
  display: grid;
  gap: 2.5rem;
  align-items: start;
}

@media (min-width: 64rem) {
  .labs-rollout__grid {
    grid-template-columns: minmax(0, 1.1fr) minmax(0, 0.9fr);
  }
}

.labs-pillars {
  display: grid;
  gap: 1.5rem;
  margin-top: 2.5rem;
}

@media (min-width: 48rem) {
  .labs-pillars {
    grid-template-columns: repeat(3, minmax(0, 1fr));
  }
}

.labs-pillar {
  --pillar-accent: var(--labs-color-aurora);
  --pillar-accent-soft: rgba(124, 92, 255, 0.38);
  padding: 1.6rem;
  border-radius: 1.15rem;
  background: linear-gradient(155deg, rgba(10, 17, 28, 0.88), rgba(8, 12, 20, 0.94));
  border: 1px solid var(--pillar-accent-soft);
  height: 100%;
  box-shadow:
    0 18px 46px -30px rgba(0, 0, 0, 0.75),
    0 0 32px -24px var(--pillar-accent);
}

.labs-pillar h3 {
  display: flex;
  align-items: center;
  gap: 0.5rem;
  font-size: 1.125rem;
  margin-bottom: 0.75rem;
  color: var(--pillar-accent);
  text-transform: uppercase;
  letter-spacing: 0.08em;
}

.labs-pillar--innovation {
  --pillar-accent: var(--labs-color-aurora);
  --pillar-accent-soft: rgba(124, 92, 255, 0.52);
}

.labs-pillar--intelligence {
  --pillar-accent: var(--labs-color-cyan);
  --pillar-accent-soft: rgba(94, 240, 255, 0.5);
}

.labs-pillar--integrity {
  --pillar-accent: var(--labs-color-lime);
  --pillar-accent-soft: rgba(183, 255, 94, 0.5);
}

.labs-pillar p {
  margin: 0;
  color: rgba(206, 222, 239, 0.78);
  line-height: 1.65;
}

.labs-roadmap {
  padding: 2.2rem;
  border-radius: 1.2rem;
  background: linear-gradient(165deg, rgba(9, 15, 26, 0.9), rgba(6, 12, 20, 0.95));
  border: 1px solid rgba(94, 240, 255, 0.18);
  box-shadow: 0 28px 64px -38px rgba(0, 0, 0, 0.85);
}

.labs-roadmap h3 {
  font-size: 1.35rem;
  margin-bottom: 1.25rem;
  color: var(--labs-color-text);
}

.labs-roadmap ol {
  counter-reset: roadmap;
  list-style: none;
  margin: 0 0 1.7rem;
  padding: 0;
  display: grid;
  gap: 0.9rem;
  color: rgba(208, 224, 241, 0.85);
}

.labs-roadmap li {
  padding: 0.85rem 1rem;
  border-radius: 0.85rem;
  background: rgba(124, 92, 255, 0.12);
}

.labs-roadmap strong {
  color: var(--labs-color-cyan);
  font-weight: 600;
}

.labs-cta {
  background:
    radial-gradient(circle at 85% 10%, rgba(94, 240, 255, 0.2), transparent 58%),
    linear-gradient(135deg, rgba(12, 19, 33, 0.92), rgba(5, 8, 18, 0.92));
  border-top: 1px solid rgba(94, 240, 255, 0.12);
  border-bottom: 1px solid rgba(124, 92, 255, 0.14);
}

.labs-cta__content {
  display: grid;
  gap: 1.5rem;
  align-items: center;
}

@media (min-width: 64rem) {
  .labs-cta__content {
    grid-template-columns: minmax(0, 1.2fr) minmax(0, 0.8fr);
  }
}

.labs-cta__content h2 {
  font-size: clamp(2rem, 1.6vw + 1.4rem, 2.6rem);
  margin-bottom: 0.5rem;
  color: var(--labs-color-text);
  text-shadow: 0 0 18px rgba(124, 92, 255, 0.22);
}

.labs-cta__content p {
  color: rgba(210, 226, 243, 0.82);
  line-height: 1.7;
}

.labs-cta__actions {
  display: flex;
  flex-wrap: wrap;
  gap: 0.75rem;
  justify-content: flex-start;
}

@media (max-width: 47.99rem) {
  .labs-hero__cta,
  .labs-cta__actions {
    flex-direction: column;
    align-items: stretch;
  }
}

=======
>>>>>>> f5190cf0
/*# sourceMappingURL=styles.css.map */<|MERGE_RESOLUTION|>--- conflicted
+++ resolved
@@ -7267,7 +7267,7 @@
   object-fit: contain;
 }
 
-<<<<<<< HEAD
+
 .support-author-section {
   background: var(--color-surface, #212121);
   border-radius: 1.25rem;
@@ -8477,6 +8477,5 @@
   }
 }
 
-=======
->>>>>>> f5190cf0
+
 /*# sourceMappingURL=styles.css.map */
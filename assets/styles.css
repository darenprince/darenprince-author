--- conflicted
+++ resolved
@@ -17,11 +17,7 @@
   --color-white: #FDFDFD;
   --color-surface: #212121;
   --color-icon: #87BD72;
-<<<<<<< HEAD
   --color-border: rgba(255, 255, 255, 0.08);
-=======
-  --color-border: rgba(255, 255, 255, 0.10);
->>>>>>> 7f62c649
   --color-accent: #8CD679;
   --color-contrast-high: #FDFDFD;
   --color-success: #87BD72;

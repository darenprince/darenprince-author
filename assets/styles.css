:root {
  --gray-50: #FDFDFD;
  --gray-100: #D5D5D5;
  --gray-200: #B8BAB7;
  --gray-600: #2F2F2F;
  --gray-700: #313132;
  --gray-800: #212121;
  --gray-900: #161616;
  --color-primary: #456F3A;
  --color-primary-hover: #6DA667;
  --color-bright: #87BD72;
  --color-mint: #C2E9C1;
  --color-lime: #8CD679;
  --color-charcoal: #3B3C3B;
  --color-muted: #B8BAB7;
  --color-black: #070A06;
  --color-white: #FDFDFD;
  --color-surface: #212121;
  --color-icon: #87BD72;
  --color-border: rgba(255, 255, 255, 0.10);
  --color-accent: #8CD679;
  --color-contrast-high: #FDFDFD;
  --color-success: #87BD72;
  --color-danger: #e03131;
}

.theme-light {
  --color-charcoal: #FDFDFD;
  --color-black: #070A06;
  --color-white: #FFFFFF;
  --color-border: rgba(0, 0, 0, 0.15);
  --gray-900: #070A06;
  --gray-800: #3B3C3B;
  --gray-700: #B8BAB7;
  --gray-600: #D5D5D5;
}

*, *::before, *::after {
  box-sizing: border-box;
}

html {
  font-size: 100%;
}

body {
  margin: 0;
  font-family: "Helvetica Neue", Arial, sans-serif;
  font-size: 16px;
  line-height: 1.6;
  background: linear-gradient(var(--gray-700), var(--gray-600));
  color: var(--color-white);
}

img, video {
  max-width: 100%;
  height: auto;
}

button,
input,
select,
textarea {
  font-family: inherit;
  font-size: inherit;
  line-height: inherit;
}

.container, .container--border, .container--spaced {
  width: min(90%, 1200px);
  margin-left: auto;
  margin-right: auto;
  margin-block: 2rem;
}

.container--spaced {
  padding: 2rem;
}

.container--border {
  padding: 2rem;
  border: 1px solid var(--color-border);
  background: transparent;
  border-radius: 0.5rem;
}

.main-content {
  padding: 2rem 0;
}

body.theme-fade {
  transition: background-color 0.3s ease, color 0.3s ease;
}

h1, h2, h3, h4, h5, h6 {
  margin-top: 0;
  font-family: "Helvetica Neue", Arial, sans-serif;
  font-weight: 700;
  line-height: 1.2;
}

h1 {
  font-size: 2.25rem;
}

h2 {
  font-size: 1.75rem;
}

h3 {
  font-size: 1.5rem;
}

h4 {
  font-size: 1.25rem;
}

h5 {
  font-size: 1rem;
}

h6 {
  font-size: 0.875rem;
}

p {
  margin: 0 0 1rem;
}

a {
  color: var(--color-muted);
  text-decoration: none;
  transition: all 0.2s ease-in-out;
}
a:hover, a:focus {
  color: var(--color-bright);
  text-decoration: underline;
}

.flex {
  display: flex;
}

.items-center {
  align-items: center;
}

.justify-between {
  justify-content: space-between;
}

.justify-center {
  justify-content: center;
}

.gap-sm {
  gap: 0.75rem;
}

.gap-md {
  gap: 1rem;
}

.spacing-y-sm > * + * {
  margin-top: 0.75rem;
}

.padding-md {
  padding: 1rem;
}

.padding-y-sm {
  padding-top: 0.75rem;
  padding-bottom: 0.75rem;
}

.padding-y-md {
  padding-top: 1rem;
  padding-bottom: 1rem;
}

.padding-y-lg {
  padding-top: 2rem;
  padding-bottom: 2rem;
}

.padding-y-xl {
  padding-top: 3rem;
  padding-bottom: 3rem;
}

.margin-bottom-sm {
  margin-bottom: 0.75rem;
}

.margin-bottom-md {
  margin-bottom: 1rem;
}

.margin-bottom-lg {
  margin-bottom: 2rem;
}

.max-width-adaptive-lg {
  max-width: 1200px;
  margin-left: auto;
  margin-right: auto;
}

.text-center {
  text-align: center;
}

.text-lg {
  font-size: 1.125rem;
}

.text-xxxl {
  font-size: 2.5rem;
}

.font-primary {
  font-family: "Helvetica Neue", Arial, sans-serif;
}

body.theme-dark {
  background: linear-gradient(var(--gray-700), var(--gray-600));
  color: var(--color-white);
}
body.theme-dark a {
  color: var(--color-muted);
}
body.theme-dark a:hover {
  color: var(--color-bright);
}
body.theme-dark a.active {
  color: var(--color-lime);
}

body.theme-light {
  background-color: var(--color-white);
  color: var(--color-black);
}

.grid {
  display: flex;
  flex-wrap: wrap;
}

[class^=col-] {
  flex-basis: 100%;
}

@media (min-width: 768px) {
  .col-4\@md {
    flex-basis: 33.333%;
  }
  .col-6\@md {
    flex-basis: 50%;
  }
}
.site-header {
  background: linear-gradient(var(--gray-900), var(--gray-800));
  padding: 1rem 0;
  position: sticky;
  top: 0;
  z-index: 100;
}
.site-header .container {
  display: flex;
  align-items: center;
  justify-content: space-between;
}
.site-header .logo img {
  height: 40px;
}

.nav-toggle {
  background: transparent;
  border: 0;
  width: 1.5rem;
  height: 1.5rem;
  position: relative;
}
.nav-toggle span, .nav-toggle::before, .nav-toggle::after {
  content: "";
  position: absolute;
  left: 0;
  width: 100%;
  height: 2px;
  background: var(--color-white);
  transition: all 0.2s ease-in-out;
}
.nav-toggle span {
  top: 50%;
  transform: translateY(-50%);
}
.nav-toggle::before {
  top: 0;
}
.nav-toggle::after {
  bottom: 0;
}
.nav-toggle.is-open span {
  opacity: 0;
}
.nav-toggle.is-open::before {
  top: 50%;
  transform: rotate(45deg);
}
.nav-toggle.is-open::after {
  bottom: 50%;
  transform: rotate(-45deg);
}

.site-nav {
  display: none;
  max-height: 0;
  overflow: hidden;
  transition: max-height 0.3s ease;
}
.site-nav.is-visible {
  display: block;
  max-height: 200px;
}
.site-nav .nav-list {
  list-style: none;
  margin: 0;
  padding: 1rem;
  display: flex;
  flex-direction: column;
  gap: 0.75rem;
  background: linear-gradient(var(--gray-900), var(--gray-800));
}
.site-nav .nav-list a {
  color: var(--color-white);
  text-decoration: none;
  font-weight: 600;
}
.site-nav .nav-list a:hover {
  color: var(--color-bright);
}

@media (min-width: 768px) {
  .nav-toggle {
    display: none;
  }
  .site-nav {
    display: block;
  }
  .site-nav .nav-list {
    flex-direction: row;
    gap: 2rem;
    background: transparent;
    padding: 0;
  }
}
.component-nav {
  margin-top: 1rem;
  margin-bottom: 1rem;
}
.component-nav .component-nav__list {
  display: none;
  list-style: none;
  margin: 0;
  padding: 0;
  flex-wrap: wrap;
  gap: 0.75rem;
  justify-content: center;
}
.component-nav .component-nav__list a {
  color: var(--color-white);
  text-decoration: none;
  font-weight: 600;
}
.component-nav .component-nav__list a:hover {
  color: var(--color-bright);
}
.component-nav .component-nav__select {
  width: 100%;
  padding: 0.5rem 0.75rem;
  background-color: var(--color-black);
  color: var(--color-white);
  border: 1px solid var(--color-border);
  border-radius: 0.35rem;
}
@media (min-width: 768px) {
  .component-nav .component-nav__select {
    display: none;
  }
  .component-nav .component-nav__list {
    display: flex;
  }
}

.demo-section {
  padding-top: 2rem;
  padding-bottom: 2rem;
}

.site-footer {
  background: linear-gradient(var(--gray-900), var(--gray-800));
  color: var(--color-white);
  padding: 2rem 0;
  text-align: left;
}
.site-footer .footer-grid {
  display: grid;
  gap: 1rem;
  grid-template-columns: repeat(auto-fit, minmax(200px, 1fr));
  align-items: start;
}
.site-footer .footer-logo {
  width: 120px;
  margin-bottom: 1rem;
}
.site-footer a {
  color: var(--color-bright);
  text-decoration: none;
}
.site-footer a:hover {
  color: var(--color-white);
}
.site-footer .footer-links {
  list-style: none;
  padding: 0;
  margin: 0;
  display: grid;
  gap: 0.25rem;
}

<<<<<<< HEAD
.icon-btn, .icon-btn--text {
=======
body.theme-dark .site-footer a,
body.theme-light .site-footer a {
  color: var(--color-bright);
}

.icon-btn {
>>>>>>> 552f525a
  background: transparent;
  border: 0;
  outline: 1px solid var(--color-border);
  color: var(--color-icon);
  width: 2rem;
  height: 2rem;
  display: flex;
  align-items: center;
  justify-content: center;
  font-size: 1.25rem;
  cursor: pointer;
  transition: all 0.2s ease-in-out;
}
.icon-btn:hover, .icon-btn--text:hover, .icon-btn:focus, .icon-btn--text:focus {
  color: var(--color-bright);
  outline-color: var(--color-bright);
}

.icon-btn--text {
  width: auto;
  height: auto;
  padding: 0.25rem 0.75rem;
  border: 1px solid var(--color-border);
  color: var(--color-white);
  border-radius: 0.35rem;
  font-size: 1rem;
  gap: 0.25rem;
}
.icon-btn--text:hover, .icon-btn--text:focus {
  color: var(--color-bright);
  border-color: var(--color-bright);
}

.nav-btn-group {
  display: flex;
  align-items: center;
  gap: 0.75rem;
}

.search-bar {
  position: absolute;
  top: 100%;
  left: 0;
  width: 100%;
  padding: 0.75rem 1rem;
  background-color: var(--gray-900);
  border-top: 1px solid var(--color-border);
  z-index: 1000;
}
.search-bar .search-form {
  display: flex;
  width: 100%;
}
.search-bar input[type=search] {
  flex-grow: 1;
  padding: 0.5rem 0.75rem;
  background-color: var(--gray-800);
  border: 1px solid var(--color-border);
  border-right: 0;
  border-radius: 0.35rem 0 0 0.35rem;
  color: var(--color-white);
}
.search-bar .search-submit {
  background-color: var(--color-primary);
  color: var(--color-white);
  padding: 0.5rem 1rem;
  border: none;
  border-radius: 0.35rem;
  cursor: pointer;
  display: inline-block;
  text-decoration: none;
  transition: all 0.2s ease-in-out;
  border-radius: 0 0.35rem 0.35rem 0;
  padding: 0.5rem 0.75rem;
}
.search-bar .search-submit:hover, .search-bar .search-submit:focus {
  background-color: var(--color-primary);
}
.search-bar .search-submit:disabled {
  opacity: 0.5;
  cursor: not-allowed;
}

.profile-dropdown {
  position: absolute;
  right: 1rem;
  top: calc(100% + 0.5rem);
  background-color: var(--color-surface);
  border: 1px solid var(--color-border);
  border-radius: 0.35rem;
  width: 200px;
  padding: 0.75rem;
  box-shadow: 0 2px 4px rgba(0, 0, 0, 0.15);
  z-index: 9999;
}
.profile-dropdown .profile-info {
  display: flex;
  align-items: center;
  gap: 0.5rem;
  margin-bottom: 0.75rem;
}
.profile-dropdown .profile-info img {
  width: 40px;
  height: 40px;
  border-radius: 50%;
  object-fit: cover;
}
.profile-dropdown .profile-name {
  font-weight: 600;
}
.profile-dropdown ul {
  list-style: none;
  margin: 0;
  padding: 0;
}
.profile-dropdown ul li {
  margin: 0.25rem 0;
}
.profile-dropdown ul li a {
  color: var(--color-white);
  text-decoration: none;
}
.profile-dropdown ul li a:hover {
  color: var(--color-bright);
}
.profile-dropdown ul li button.logout-btn {
  cursor: pointer;
}

.btn {
  background-color: var(--color-bright);
  color: var(--color-white);
  padding: 0.5rem 1rem;
  border: none;
  border-radius: 0.35rem;
  cursor: pointer;
  display: inline-block;
  text-decoration: none;
  transition: all 0.2s ease-in-out;
}
.btn:hover, .btn:focus {
  background-color: var(--color-bright);
}
.btn:disabled {
  opacity: 0.5;
  cursor: not-allowed;
}

.btn--primary {
  background-color: var(--color-primary);
  color: var(--color-white);
  padding: 0.5rem 1rem;
  border: none;
  border-radius: 0.35rem;
  cursor: pointer;
  display: inline-block;
  text-decoration: none;
  transition: all 0.2s ease-in-out;
}
.btn--primary:hover, .btn--primary:focus {
  background-color: var(--color-primary);
}
.btn--primary:disabled {
  opacity: 0.5;
  cursor: not-allowed;
}

.btn--secondary {
  background-color: var(--color-primary-hover);
  color: var(--color-white);
  padding: 0.5rem 1rem;
  border: none;
  border-radius: 0.35rem;
  cursor: pointer;
  display: inline-block;
  text-decoration: none;
  transition: all 0.2s ease-in-out;
}
.btn--secondary:hover, .btn--secondary:focus {
  background-color: var(--color-primary-hover);
}
.btn--secondary:disabled {
  opacity: 0.5;
  cursor: not-allowed;
}

.btn--accent {
  background-color: var(--color-lime);
  color: var(--color-white);
  padding: 0.5rem 1rem;
  border: none;
  border-radius: 0.35rem;
  cursor: pointer;
  display: inline-block;
  text-decoration: none;
  transition: all 0.2s ease-in-out;
}
.btn--accent:hover, .btn--accent:focus {
  background-color: var(--color-lime);
}
.btn--accent:disabled {
  opacity: 0.5;
  cursor: not-allowed;
}

.btn--ghost {
  background-color: transparent;
  color: var(--color-bright);
  border: 2px solid var(--color-bright);
  padding: 0.5rem 1rem;
  border-radius: 0.35rem;
  transition: all 0.2s ease-in-out;
}
.btn--ghost:hover, .btn--ghost:focus {
  background-color: var(--color-bright);
  color: var(--color-black);
}

.form-group {
  margin-bottom: 1rem;
}

label {
  display: block;
  margin-bottom: 0.5rem;
  font-weight: 600;
}

input,
textarea,
select {
  width: 100%;
  padding: 0.5rem 0.75rem;
  border: 1px solid var(--color-border);
  border-radius: 0.35rem;
  background-color: var(--color-charcoal);
  color: var(--color-white);
}

input:focus,
textarea:focus,
select:focus {
  outline: none;
  border-color: var(--color-bright);
}

input[disabled],
textarea[disabled],
select[disabled] {
  opacity: 0.5;
  cursor: not-allowed;
}

.is-valid,
.is-invalid {
  position: relative;
  padding-left: 2rem;
  border: 1px solid transparent;
  border-radius: 0.35rem;
}

.is-valid {
  border-color: var(--color-success);
  background-color: rgba(135, 189, 114, 0.15);
}

.is-valid::before {
  font-family: "tabler-icons";
  content: "\ea67";
  position: absolute;
  left: 0.75rem;
  top: 50%;
  transform: translateY(-50%);
  color: var(--color-success);
  font-size: 1rem;
}

.is-invalid {
  border-color: var(--color-danger);
  background-color: rgba(224, 49, 49, 0.15);
}

.is-invalid::before {
  font-family: "tabler-icons";
  content: "\ea6a";
  position: absolute;
  left: 0.75rem;
  top: 50%;
  transform: translateY(-50%);
  color: var(--color-danger);
  font-size: 1rem;
}

.password-strength .password-reqs {
  list-style: none;
  margin: 0.5rem 0 0;
  padding: 0;
}
.password-strength .password-reqs li {
  display: flex;
  align-items: center;
  font-size: 0.875rem;
  margin-bottom: 0.25rem;
  color: var(--color-muted);
}
.password-strength .password-reqs li i {
  margin-right: 0.25rem;
}
.password-strength .password-reqs li.valid {
  color: var(--color-bright);
}
.password-strength .password-reqs li.invalid {
  color: var(--color-accent);
}

input.valid {
  border-color: var(--color-bright);
}

input.invalid {
  border-color: var(--color-accent);
}

.card {
  background-color: var(--color-charcoal);
  color: var(--color-white);
  padding: 1rem;
  border-radius: 0.35rem;
  box-shadow: 0 2px 4px rgba(0, 0, 0, 0.15);
  margin-bottom: 1rem;
}

.modal-overlay {
  position: fixed;
  top: 0;
  left: 0;
  width: 100%;
  height: 100%;
  background-color: rgba(0, 0, 0, 0.7);
  display: none;
  align-items: center;
  justify-content: center;
  z-index: 1000;
}
.modal-overlay.is-visible {
  display: flex;
}

.modal {
  background-color: var(--color-charcoal);
  color: var(--color-white);
  padding: 2rem;
  border-radius: 0.35rem;
  max-width: 500px;
  width: 90%;
}

.alert {
  padding: 0.75rem 1rem;
  border-radius: 0.35rem;
  margin-bottom: 1rem;
}

.alert-success {
  background-color: var(--color-bright);
  color: var(--color-black);
}

.alert-error {
  background-color: var(--color-primary);
  color: var(--color-white);
}

.alert-warning {
  background-color: var(--color-lime);
  color: var(--color-black);
}

.toggle {
  display: inline-flex;
  align-items: center;
  cursor: pointer;
}

.toggle input {
  display: none;
}

.toggle-slider {
  width: 40px;
  height: 20px;
  background-color: var(--color-muted);
  border-radius: 20px;
  position: relative;
  transition: all 0.2s ease-in-out;
}

.toggle-slider::before {
  content: "";
  position: absolute;
  top: 2px;
  left: 2px;
  width: 16px;
  height: 16px;
  background-color: var(--color-white);
  border-radius: 50%;
  transition: all 0.2s ease-in-out;
}

input:checked + .toggle-slider {
  background-color: var(--color-bright);
}

input:checked + .toggle-slider::before {
  transform: translateX(20px);
}

.hero {
  position: relative;
  background-image: url("images/fullhero4.png");
  background-size: cover;
  background-position: center;
  padding: 3rem 0;
  text-align: center;
  overflow: hidden;
}
.hero .container {
  position: relative;
  z-index: 1;
}
.hero .hero-video {
  position: absolute;
  top: 0;
  left: 0;
  width: 100%;
  height: 100%;
  z-index: 0;
}
.hero .hero-video iframe {
  width: 100%;
  height: 100%;
  object-fit: cover;
  pointer-events: none;
}
.hero .hero-mute-btn {
  position: absolute;
  bottom: 1rem;
  right: 1rem;
  background: rgba(var(--color-black), 0.4);
  border: none;
  color: var(--color-white);
  padding: 0.25rem 0.5rem;
  border-radius: 4px;
  cursor: pointer;
  z-index: 2;
}
.hero h1 {
  font-size: 2.5rem;
  margin-bottom: 1rem;
  animation: slide-in 0.6s ease-out forwards;
  opacity: 0;
}
.hero p {
  font-size: 1.25rem;
  margin-bottom: 2rem;
  animation: fade-in 0.8s ease-out forwards;
  opacity: 0;
}
.hero .hero-cta {
  animation: fade-in 1s ease-out forwards;
  opacity: 0;
  position: absolute;
  left: 50%;
  bottom: 3rem;
  transform: translateX(-50%);
}
.hero.hero--video h1 {
  display: none;
}

@keyframes fade-in {
  to {
    opacity: 1;
  }
}
@keyframes slide-in {
  from {
    transform: translateY(20px);
    opacity: 0;
  }
  to {
    transform: translateY(0);
    opacity: 1;
  }
}
.hero-demos {
  font-family: Arial, sans-serif;
  margin: 0;
  background: var(--gray-100);
}
.hero-demos__header {
  padding: 1rem;
  background: var(--gray-700);
  color: var(--color-white);
  text-align: center;
}
.hero-demos__controls {
  display: flex;
  gap: 1rem;
  justify-content: center;
  padding: 1rem;
  flex-wrap: wrap;
}
.hero-demos__controls button {
  padding: 0.5rem 1rem;
  background: var(--gray-700);
  color: var(--color-white);
  border: none;
  border-radius: 4px;
  cursor: pointer;
}
.hero-demos__controls button:hover {
  background: var(--gray-600);
}
.hero-demos .hero {
  display: none;
  height: 100vh;
  overflow: hidden;
  color: var(--color-white);
  text-align: center;
  padding: 2rem;
}
.hero-demos .hero.active {
  display: flex;
  align-items: center;
  justify-content: center;
  flex-direction: column;
  position: relative;
}
.hero-demos .hero-content {
  max-width: 700px;
  z-index: 2;
}
.hero-demos .hero h1 {
  font-size: 3rem;
  margin-bottom: 1rem;
}
.hero-demos .hero p {
  font-size: 1.25rem;
  margin-bottom: 2rem;
}
.hero-demos .hero button {
  padding: 0.75rem 1.5rem;
  background: var(--color-primary);
  border: none;
  border-radius: 4px;
  color: var(--color-white);
  cursor: pointer;
}
.hero-demos .hero button:hover {
  background: var(--color-primary-hover);
}
.hero-demos .hero-parallax {
  background: url("https://picsum.photos/1920/1080?image=1050") center/cover fixed;
}
.hero-demos .hero-parallax::before {
  content: "";
  position: absolute;
  top: 0;
  left: 0;
  width: 100%;
  height: 100%;
  background: rgba(var(--color-black), 0.5);
}
.hero-demos .hero-scroll-video video {
  position: absolute;
  top: 50%;
  left: 50%;
  min-width: 100%;
  min-height: 100%;
  transform: translate(-50%, -50%);
  object-fit: cover;
  opacity: 0;
  transition: opacity 1s ease;
  z-index: 1;
}
.hero-demos .hero-scroll-video.loaded video {
  opacity: 1;
}
.hero-demos .hero-scroll-video::before {
  content: "";
  position: absolute;
  top: 0;
  left: 0;
  width: 100%;
  height: 100%;
  background: rgba(var(--color-black), 0.5);
  z-index: 1;
}
.hero-demos .hero-scroll-video .hero-content {
  position: relative;
}
.hero-demos .hero-scroll-video .hero-content button {
  transition: transform 0.6s;
}
.hero-demos .hero-scroll-video.playing .hero-content {
  position: static;
}
.hero-demos .hero-scroll-video.playing .hero-content h1,
.hero-demos .hero-scroll-video.playing .hero-content p {
  opacity: 0;
  transition: opacity 0.6s;
}
.hero-demos .hero-scroll-video.playing .hero-content button {
  position: absolute;
  left: 50%;
  bottom: 2rem;
  transform: translate(-50%, 0);
  z-index: 2;
}
.hero-demos .hero-auto-scale {
  background: url("https://picsum.photos/1920/1080?image=903") center/cover;
  transition: height 0.3s;
}
@media (max-width: 768px) {
  .hero-demos .hero h1 {
    font-size: 2rem;
  }
  .hero-demos .hero p {
    font-size: 1rem;
  }
}

.testimonials {
  padding: 3rem 0;
}
.testimonials .testimonial-grid {
  display: grid;
  gap: 2rem;
  grid-template-columns: 1fr;
}
@media (min-width: 768px) {
  .testimonials .testimonial-grid {
    grid-template-columns: repeat(3, 1fr);
  }
}
.testimonials .card {
  background: var(--color-black);
  padding: 2rem;
  text-align: center;
  border-radius: 0.35rem;
}
.testimonials .card img {
  border-radius: 50%;
  width: 100px;
  height: 100px;
  margin-bottom: 0.75rem;
}
.testimonials .card blockquote {
  font-size: 0.875rem;
  margin: 0.75rem 0;
}
.testimonials .card cite {
  font-style: normal;
  font-weight: 600;
}

.downloads {
  padding: 3rem 0;
}
.downloads .download-grid {
  display: grid;
  gap: 2rem;
  grid-template-columns: 1fr;
}
@media (min-width: 768px) {
  .downloads .download-grid {
    grid-template-columns: repeat(3, 1fr);
  }
}
.downloads .download-card {
  background: var(--color-black);
  padding: 2rem;
  border-radius: 0.35rem;
  text-align: center;
}
.downloads .download-card img {
  width: 100%;
  max-width: 200px;
  margin: 0 auto 1rem;
}
.downloads .download-card .file-info {
  font-size: 0.875rem;
  margin-bottom: 0.75rem;
}

.viewer {
  padding: 3rem 0;
}
.viewer .toolbar {
  display: flex;
  justify-content: flex-end;
  gap: 0.75rem;
  margin-bottom: 1rem;
}
.viewer iframe {
  width: 100%;
  height: 600px;
  border: none;
}

.book-3d-container {
  background: var(--color-surface);
  padding: var(--space-sm);
  border-radius: var(--radius-md);
  display: flex;
  flex-direction: column;
  align-items: center;
  gap: var(--space-xs);
}
.book-3d-container .book-controls {
  display: flex;
  gap: var(--space-xs);
  margin-top: var(--space-sm);
}
.book-3d-container .book-controls .icon-btn {
  width: 32px;
  height: 32px;
  display: flex;
  align-items: center;
  justify-content: center;
  background: none;
  border: 0px solid var(--color-border);
  border-radius: var(--radius-md);
  cursor: pointer;
  transition: transform 0.2s;
}
.book-3d-container .book-controls .icon-btn:hover {
  transform: scale(1.1);
}

.book-3d-viewer {
  --book-width: 265px;
  --book-height: 365px;
  --book-depth: 20px;
  position: relative;
  width: var(--book-width);
  margin-inline: 6;
  perspective: 1200px;
  background: var(--color-surface);
  border-radius: 8px;
}
.book-3d-viewer .swipe-indicator {
  position: absolute;
  top: 8px;
  left: 50%;
  transform: translateX(-50%);
  pointer-events: none;
  font-size: 65px;
  color: var(--color-icon);
}
.book-3d-viewer .scene {
  width: var(--book-width);
  height: var(--book-height);
  position: relative;
  transform-style: preserve-3d;
}
.book-3d-viewer .book {
  width: 100%;
  height: 100%;
  position: relative;
  transform-style: preserve-3d;
  transition: transform 0.6s ease;
  cursor: grab;
}
.book-3d-viewer .face {
  position: absolute;
  top: 0;
  left: 0;
  background-size: cover;
  background-repeat: no-repeat;
  box-shadow: 0 10px 30px rgba(0, 0, 0, 0.3);
}
.book-3d-viewer .face::after {
  content: "";
  position: absolute;
  inset: 0;
  background: linear-gradient(var(--light-angle, 120deg), rgba(255, 255, 255, 0.2), transparent 60%);
  pointer-events: none;
}
.book-3d-viewer .front {
  width: var(--book-width);
  height: var(--book-height);
  transform: translateZ(calc(var(--book-depth) / 2));
  background-image: url("../assets/books/gameon/gameonspread.jpg");
  background-position: right center;
  background-size: calc(var(--book-width) * 2 + var(--book-depth)) 100%;
}
.book-3d-viewer .front::after {
  background: linear-gradient(var(--light-angle, 120deg), transparent, rgba(255, 255, 255, 0.2) 60%);
}
.book-3d-viewer .back {
  width: var(--book-width);
  height: var(--book-height);
  transform: rotateY(180deg) translateZ(calc(var(--book-depth) / 2));
  background-image: url("../assets/books/gameon/gameonspread.jpg");
  background-position: left center;
  background-size: calc(var(--book-width) * 2 + var(--book-depth)) 100%;
}
.book-3d-viewer .spine {
  width: var(--book-depth);
  height: var(--book-height);
  left: calc(var(--book-width) / 2 - var(--book-depth) / 2);
  transform: rotateY(-90deg) translateZ(calc(var(--book-width) / 2));
  background-image: url("../assets/books/gameon/gameonspread.jpg");
  background-position: center center;
  background-size: calc(var(--book-width) * 2 + var(--book-depth)) 100%;
}
.book-3d-viewer .pages {
  width: var(--book-depth);
  height: var(--book-height);
  left: calc(var(--book-width) / 2 - var(--book-depth) / 2);
  transform: rotateY(90deg) translateZ(calc(var(--book-width) / 2));
  background-image: url(data:image/jpeg;base64,/9j/4AAQSkZJRgABAQAAAQABAAD/2wBDAAgGBgcGBQgHBwcJCQgKDBQNDAsLDBkSEw8UHRofHh0aHBwgJC4nICIsIxwcKDcpLDAxNDQ0Hyc5PTgyPC4zNDL/2wBDAQkJCQwLDBgNDRgyIRwhMjIyMjIyMjIyMjIyMjIyMjIyMjIyMjIyMjIyMjIyMjIyMjIyMjIyMjIyMjIyMjIyMjL/wAARCACWAGQDASIAAhEBAxEB/8QAHwAAAQUBAQEBAQEAAAAAAAAAAAECAwQFBgcICQoL/8QAtRAAAgEDAwIEAwUFBAQAAAF9AQIDAAQRBRIhMUEGE1FhByJxFDKBkaEII0KxwRVS0fAkM2JyggkKFhcYGRolJicoKSo0NTY3ODk6Q0RFRkdISUpTVFVWV1hZWmNkZWZnaGlqc3R1dnd4eXqDhIWGh4iJipKTlJWWl5iZmqKjpKWmp6ipqrKztLW2t7i5usLDxMXGx8jJytLT1NXW19jZ2uHi4+Tl5ufo6erx8vP09fb3+Pn6/8QAHwEAAwEBAQEBAQEBAQAAAAAAAAECAwQFBgcICQoL/8QAtREAAgECBAQDBAcFBAQAAQJ3AAECAxEEBSExBhJBUQdhcRMiMoEIFEKRobHBCSMzUvAVYnLRChYkNOEl8RcYGRomJygpKjU2Nzg5OkNERUZHSElKU1RVVldYWVpjZGVmZ2hpanN0dXZ3eHl6goOEhYaHiImKkpOUlZaXmJmaoqOkpaanqKmqsrO0tba3uLm6wsPExcbHyMnK0tPU1dbX2Nna4uPk5ebn6Onq8vP09fb3+Pn6/9oADAMBAAIRAxEAPwD3aiiioGFFFFABRRRQAUUUUAFFFFABRRRQAUUUUAFFFFABRRRQAUUUUAFFFFABRRRQAUUUUAFFFFABRRRQAUUUUAFFFFABRRRQAUUUUAFFFFABRRRQAUUUUAFFFFABRRRQAUUUUAFFFFABRRRQAUUUUAFFFFABRRRQAUUUUAFFFFABRRRQAUUUUAFFFFABRRRQAUUUUAFFFFABRRRQAUUUUAFFFFABRRRQAUUUUAFFFFABRRRQAUUUUAFFFFABRRRQAUUUUAFFFFABRRRQAUUUUAFFFFABRRRQAUUUUAFFFFABRRRQAUUUUAFFFFABRRRQAUUUUAFFFFABRRRQAUUUUAFFFFABRRRQAUUUUAFFFFABRRRQAUUUUAFFFFABRRRQAUUUUAFFFFABRRRQAUUUUAFFFFABRRRQAUUUUAFFFFABRRRQAUUUUAf/2Q==);
  background-position: center center;
}
.book-3d-viewer .top {
  width: var(--book-width);
  height: var(--book-depth);
  top: calc(var(--book-height) / 2 - var(--book-depth) / 2);
  transform: rotateX(90deg) translateZ(calc(var(--book-height) / 2));
  background: #f8f6f0;
}
.book-3d-viewer .bottom {
  width: var(--book-width);
  height: var(--book-depth);
  top: calc(var(--book-height) / 2 - var(--book-depth) / 2);
  transform: rotateX(-90deg) translateZ(calc(var(--book-height) / 2));
  background: #f8f6f0;
}
.book-3d-viewer .shadow {
  position: absolute;
  bottom: -20px;
  left: 50%;
  width: 70%;
  height: 20px;
  background: radial-gradient(ellipse at center, rgba(0, 0, 0, 0.3) 0%, rgba(0, 0, 0, 0) 70%);
  filter: blur(6px);
  transform: translateX(-50%);
  pointer-events: none;
}

.book-preview {
  perspective: 600px;
  display: flex;
  justify-content: center;
  align-items: center;
}
.book-preview .book-3d {
  width: 200px;
  height: 300px;
  position: relative;
  transform-style: preserve-3d;
  transform: rotateY(-30deg);
  transition: 1s ease;
  animation: init-book 1s ease 0s 1;
}
.book-preview .book-3d > img {
  position: absolute;
  top: 0;
  left: 0;
  width: 100%;
  height: 100%;
  transform: translateZ(25px);
  background-color: transparent;
  border-radius: 0 2px 2px 0;
  box-shadow: none;
}
.book-preview .book-3d::before {
  content: " ";
  position: absolute;
  left: 0;
  top: 3px;
  width: calc(50px - 2px);
  height: calc(100% - 2 * 3px);
  transform: translateX(calc(100% - 50px / 2 - 3px)) rotateY(90deg);
  background: linear-gradient(90deg, #fff 0%, #f9f9f9 5%, #fff 10%, #f9f9f9 15%, #fff 20%, #f9f9f9 25%, #fff 30%, #f9f9f9 35%, #fff 40%, #f9f9f9 45%, #fff 50%, #f9f9f9 55%, #fff 60%, #f9f9f9 65%, #fff 70%, #f9f9f9 75%, #fff 80%, #f9f9f9 85%, #fff 90%, #f9f9f9 95%, #fff 100%);
}
.book-preview .book-3d::after {
  content: " ";
  position: absolute;
  top: 0;
  left: 0;
  width: 100%;
  height: 100%;
  transform: translateZ(-25px);
  background-image: url("images/game-on-back-cover.jpg");
  background-size: cover;
  background-position: center;
  background-repeat: no-repeat;
  border-radius: 0 2px 2px 0;
  box-shadow: none;
}
.book-preview:hover .book-3d, .book-preview:focus .book-3d {
  transform: rotateY(0deg);
}

@keyframes init-book {
  0% {
    transform: rotateY(0deg);
  }
  100% {
    transform: rotateY(-30deg);
  }
}
/* =======================================
   Book Details Tab Component
   Author: Daren Prince
   Description: Tabbed layout with preview, description, trailer, and locked content
   ======================================= */
.book-details {
  padding: 3rem 0;
  max-width: 800px;
  margin-left: auto;
  margin-right: auto;
}
.book-details .sticky-purchase-bar {
  position: sticky;
  top: 0;
  background-color: var(--color-charcoal);
  padding: 0.75rem 1rem;
  display: flex;
  justify-content: space-between;
  align-items: center;
  z-index: 10;
  border-bottom: 1px solid var(--color-border);
}
.book-details .sticky-purchase-bar .buy-controls {
  display: flex;
  gap: 0.5rem;
  align-items: center;
}
.book-details .sticky-purchase-bar .buy-controls select {
  padding: 0.5rem;
  background: var(--color-black);
  color: var(--color-white);
  border: 1px solid var(--color-border);
  border-radius: 0.35rem;
}
.book-details .sticky-purchase-bar .short-summary {
  margin-left: 1rem;
  font-size: 0.875rem;
  color: var(--gray-100);
}
.book-details .tab-nav {
  display: flex;
  justify-content: center;
  gap: 0.75rem;
  margin: 2rem 0;
}
.book-details .tab-nav button {
  background: transparent;
  color: var(--color-white);
  border: 2px solid var(--color-bright);
  padding: 0.5rem 1rem;
  border-radius: 0.35rem;
  cursor: pointer;
  transition: all 0.2s ease-in-out;
}
.book-details .tab-nav button[aria-selected=true], .book-details .tab-nav button:hover, .book-details .tab-nav button:focus {
  background-color: var(--color-bright);
  color: var(--color-black);
}
.book-details [role=tabpanel] {
  margin-bottom: 2rem;
}
.book-details .preview-toggle {
  display: flex;
  justify-content: center;
  gap: 0.5rem;
  margin-bottom: 1rem;
}
.book-details .preview-toggle button {
  background: var(--color-muted);
  color: var(--color-black);
  padding: 0.5rem 0.75rem;
  border: none;
  border-radius: 0.35rem;
  cursor: pointer;
  transition: all 0.2s ease-in-out;
}
.book-details .preview-toggle button.active, .book-details .preview-toggle button:hover, .book-details .preview-toggle button:focus {
  background: var(--color-bright);
  color: var(--color-black);
}
.book-details .preview-display {
  text-align: center;
}
.book-details .preview-display img {
  max-width: 100%;
  height: auto;
  border-radius: 0.35rem;
}
.book-details .long-description {
  margin-bottom: 1rem;
  line-height: 1.6;
}
.book-details .book-specs {
  width: 100%;
  border-collapse: collapse;
}
.book-details .book-specs th, .book-details .book-specs td {
  padding: 0.5rem;
  border: 1px solid var(--color-border);
}
.book-details .book-specs th {
  text-align: left;
  background: var(--color-charcoal);
  color: var(--color-white);
}
.book-details .video-block {
  text-align: center;
}
.book-details .video-block video {
  width: 100%;
  height: auto;
  border-radius: 0.35rem;
}
.book-details .locked-preview {
  text-align: center;
  padding: 2rem;
  background: var(--color-charcoal);
  border-radius: 0.35rem;
}
.book-details .locked-preview p {
  margin-bottom: 1rem;
}

.banner {
  display: block;
  text-decoration: none;
  color: inherit;
  overflow: hidden;
  background-color: var(--color-charcoal);
  border-radius: 0.35rem;
  box-shadow: 0 2px 4px rgba(0, 0, 0, 0.15);
  transition: all 0.2s ease-in-out;
}
.banner:hover {
  box-shadow: 0 4px 8px rgba(0, 0, 0, 0.3);
}

.banner__grid {
  display: grid;
  gap: 1rem;
  align-items: center;
}
@media (min-width: 768px) {
  .banner__grid {
    grid-template-columns: 1fr 1fr;
  }
}

.banner__figure {
  background-position: center;
  background-size: cover;
  height: 0;
  padding-bottom: 50%;
  transition: all 0.2s ease-in-out;
}
@media (min-width: 768px) {
  .banner__figure {
    height: 100%;
    padding-bottom: 0;
    min-height: 200px;
  }
}

.banner__text {
  padding: 2rem;
}

.banner__link {
  background-color: var(--color-bright);
  color: var(--color-black);
  padding: 0.5rem 1rem;
  border: none;
  border-radius: 0.35rem;
  cursor: pointer;
  display: inline-block;
  text-decoration: none;
  transition: all 0.2s ease-in-out;
  margin-top: 0.75rem;
}
.banner__link:hover, .banner__link:focus {
  background-color: var(--color-bright);
}
.banner__link:disabled {
  opacity: 0.5;
  cursor: not-allowed;
}

.accordion {
  border-top: 1px solid var(--color-border);
}
.accordion .accordion-item {
  border-bottom: 1px solid var(--color-border);
}
.accordion .accordion-item .accordion-trigger {
  width: 100%;
  padding: 1rem;
  background: var(--color-charcoal);
  color: var(--color-white);
  text-align: left;
  display: flex;
  justify-content: space-between;
  align-items: center;
  cursor: pointer;
  border: 0;
  border-radius: 0;
  transition: all 0.2s ease-in-out;
}
.accordion .accordion-item .accordion-trigger .accordion-icon {
  transition: transform 0.3s;
}
.accordion .accordion-item .accordion-trigger[aria-expanded=true] {
  background: var(--color-primary);
}
.accordion .accordion-item .accordion-trigger[aria-expanded=true] .accordion-icon {
  transform: rotate(180deg);
}
.accordion .accordion-item .accordion-panel {
  padding: 1rem;
}

.accordion-panel[hidden] {
  display: none;
}

.book-details-wrapper {
  padding: 3rem 0;
}
.book-details-wrapper .book-layout {
  display: flex;
  flex-direction: column;
  gap: 3rem;
  align-items: center;
}
@media (min-width: 768px) {
  .book-details-wrapper .book-layout {
    flex-direction: row;
    align-items: flex-start;
  }
}
.book-details-wrapper .book-media {
  display: flex;
  flex-direction: column;
  align-items: center;
  gap: 1rem;
}
.book-details-wrapper .purchase-box {
  background: var(--color-surface);
  padding: 1rem;
  border-radius: 0.35rem;
  width: 100%;
  max-width: 100%;
}
@media (min-width: 768px) {
  .book-details-wrapper .purchase-box {
    max-width: 220px;
  }
}
.book-details-wrapper .purchase-box .buy-controls {
  display: flex;
  flex-direction: column;
  gap: 0.5rem;
  margin-bottom: 0.75rem;
}
.book-details-wrapper .purchase-box .buy-controls .store-selector,
.book-details-wrapper .purchase-box .buy-controls .btn {
  width: 100%;
}
.book-details-wrapper .purchase-box .buy-controls select {
  padding: 0.5rem;
  background: var(--color-surface);
  color: var(--color-contrast-high);
  border: 1px solid var(--color-border);
  border-radius: 0.35rem;
}
@media (min-width: 768px) {
  .book-details-wrapper .purchase-box .buy-controls {
    flex-direction: row;
  }
  .book-details-wrapper .purchase-box .buy-controls .store-selector,
  .book-details-wrapper .purchase-box .buy-controls .btn {
    width: auto;
  }
}

.trailer-overlay {
  position: fixed;
  top: 0;
  left: 0;
  width: 100%;
  height: 100%;
  background-color: rgba(0, 0, 0, 0.9);
  display: none;
  align-items: center;
  justify-content: center;
  z-index: 1000;
  opacity: 0;
  transition: opacity 0.3s ease;
}
.trailer-overlay.is-visible {
  display: flex;
  opacity: 1;
}

.trailer-modal {
  position: relative;
  width: 100%;
  height: 100%;
  opacity: 0;
  transform: scale(0.95);
  transition: transform 0.3s ease, opacity 0.3s ease;
}

.trailer-overlay.is-visible .trailer-modal {
  opacity: 1;
  transform: scale(1);
}

.trailer-modal iframe {
  height: 100%;
  width: 100%;
  border: none;
}

.trailer-modal .close-btn {
  position: absolute;
  top: 0.75rem;
  right: 0.75rem;
  background: none;
  border: none;
  color: var(--color-white);
  font-size: 1.5rem;
  cursor: pointer;
}

.separator {
  border-top: 1px solid var(--color-border);
  margin: 2rem 0;
}

.component-docs {
  margin: 1rem 0;
}
.component-docs pre {
  background: var(--color-charcoal);
  padding: 0.75rem;
  border-radius: 0.35rem;
  overflow-x: auto;
  color: var(--color-white);
}
.component-docs .copy-btn {
  margin-top: 0.5rem;
}

.demo-container {
  background-color: color-mix(in srgb, var(--color-charcoal), white 5%);
  padding: 2rem;
  border-radius: 0.35rem;
  box-shadow: 0 2px 4px rgba(0, 0, 0, 0.2);
  margin: 1rem auto;
}

.skeleton {
  position: relative;
  overflow: hidden;
  background-color: var(--gray-700);
}

.skeleton::after {
  content: "";
  position: absolute;
  inset: 0;
  transform: translateX(-100%);
  background: linear-gradient(90deg, transparent, rgba(255, 255, 255, 0.2), transparent);
  animation: skeleton-loading 1.5s infinite;
}

@keyframes skeleton-loading {
  from {
    transform: translateX(-100%);
  }
  to {
    transform: translateX(100%);
  }
}
.spinner {
  width: 1.5rem;
  height: 1.5rem;
  border: 2px solid var(--color-white);
  border-top-color: var(--color-bright);
  border-radius: 50%;
  animation: spinner-rotate 0.6s linear infinite;
}

@keyframes spinner-rotate {
  to {
    transform: rotate(360deg);
  }
}
.login-container,
.verify-container,
.reset-container {
  max-width: 400px;
  margin: 2rem auto;
}
.login-container .card,
.verify-container .card,
.reset-container .card {
  padding: 1rem;
}
.login-container .auth-error,
.login-container .status-message,
.verify-container .auth-error,
.verify-container .status-message,
.reset-container .auth-error,
.reset-container .status-message {
  color: var(--color-lime);
  margin-bottom: 0.75rem;
}

.dashboard {
  display: flex;
  align-items: flex-start;
}

.sidebar {
  width: 200px;
  padding: 1rem;
  background-color: var(--color-charcoal);
}

.sidebar-nav ul {
  list-style: none;
  padding: 0;
}

.sidebar-nav li {
  margin-bottom: 0.5rem;
}

.content {
  flex-grow: 1;
  padding: 1rem;
}

/* === MEGA MENU === */
.mega-menu {
  position: fixed;
  top: 0;
  right: 0;
  width: 100%;
  max-width: 260px;
  height: 100%;
  background-color: var(--color-surface);
  box-shadow: -4px 0 12px rgba(0, 0, 0, 0.15);
  padding: 2rem 1.5rem;
  z-index: 9999;
  overflow-y: auto;
  overflow-x: hidden;
  display: flex;
  flex-direction: column;
  transform: translateX(100%);
  transition: transform 0.25s ease;
}
.mega-menu.visible {
  transform: translateX(0%);
}
.mega-menu .menu-close {
  position: absolute;
  top: 1rem;
  right: 1rem;
}

.mega-menu-list {
  list-style: none;
  padding: 0;
  margin: 0;
  display: flex;
  flex-direction: column;
  flex-grow: 1;
  position: relative;
  overflow: hidden;
  transition: transform 0.25s ease;
}
.mega-menu-list a {
  color: var(--color-muted);
  text-decoration: none;
  display: flex;
  align-items: center;
  gap: 0.75rem;
}
.mega-menu-list a.active {
  color: var(--color-lime);
  font-weight: bold;
}
.mega-menu-list li {
  font-size: 1.1rem;
  padding: 0.8rem 0;
  display: flex;
  align-items: center;
  gap: 0.75rem;
  cursor: pointer;
  border-bottom: 1px solid var(--color-border);
}
.mega-menu-list li:hover {
  opacity: 0.8;
}
.mega-menu-list li i {
  font-size: 1.25rem;
  color: var(--color-icon);
  width: 1.25rem;
  text-align: center;
}
.mega-menu-list.moves-out {
  transform: translateX(-100%);
}
.mega-menu-list .has-submenu {
  position: relative;
}
.mega-menu-list .has-submenu > a {
  width: 100%;
  justify-content: space-between;
}
.mega-menu-list .has-submenu > a .arrow {
  margin-left: auto;
}
.mega-menu-list .has-submenu .submenu {
  position: absolute;
  top: 0;
  left: 0;
  width: 100%;
  background-color: var(--color-surface);
  height: 100%;
  padding: 0;
  transform: translateX(100%);
  transition: transform 0.25s ease;
}
.mega-menu-list .has-submenu .submenu li {
  font-size: 1rem;
  padding: 0.8rem 0;
  display: flex;
  align-items: center;
}
.mega-menu-list .has-submenu .submenu li i {
  font-size: 1rem;
  width: 1.25rem;
  text-align: center;
}
.mega-menu-list .has-submenu .submenu.is-hidden {
  transform: translateX(100%);
}
.mega-menu-list .has-submenu .submenu.is-visible {
  transform: translateX(0);
}
.mega-menu-list .has-submenu .go-back {
  border-bottom: 1px solid var(--color-border);
}
.mega-menu-list .has-submenu .go-back a {
  display: flex;
  align-items: center;
  gap: 0.75rem;
}
.mega-menu-list .social-row {
  display: flex;
  gap: 1.25rem;
  justify-content: center;
  margin-top: auto;
  padding: 1rem 0;
}
.mega-menu-list .social-row a {
  font-size: 1.4rem;
  color: var(--color-icon);
}
.mega-menu-list .logout-btn {
  margin-top: 2rem;
  font-weight: 600;
  cursor: pointer;
}

/* === MENU OVERLAY & BODY TRANSITION === */
.menu-overlay {
  position: fixed;
  top: 0;
  left: 0;
  width: 100%;
  height: 100%;
  background-color: rgba(var(--color-primary), 0.8);
  opacity: 0;
  visibility: hidden;
  pointer-events: none;
  transition: opacity 0.25s ease;
  z-index: 9998;
}

.site-wrap {
  transition: transform 0.25s ease;
}

body.menu-open {
  overflow: hidden;
}
body.menu-open .site-wrap {
  transform: translateX(-260px);
}
body.menu-open .mega-menu {
  transform: translateX(0);
}
body.menu-open .menu-overlay {
  opacity: 1;
  visibility: visible;
  pointer-events: auto;
}

/*# sourceMappingURL=styles.css.map */<|MERGE_RESOLUTION|>--- conflicted
+++ resolved
@@ -429,16 +429,16 @@
   gap: 0.25rem;
 }
 
-<<<<<<< HEAD
+
 .icon-btn, .icon-btn--text {
-=======
+l
 body.theme-dark .site-footer a,
 body.theme-light .site-footer a {
   color: var(--color-bright);
 }
 
 .icon-btn {
->>>>>>> 552f525a
+
   background: transparent;
   border: 0;
   outline: 1px solid var(--color-border);

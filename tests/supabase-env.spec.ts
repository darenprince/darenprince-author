--- conflicted
+++ resolved
@@ -13,11 +13,8 @@
   'SUPABASE_ANON_KEY',
   'SUPABASE_PUBLIC_ANON_KEY',
   'NEXT_PUBLIC_SUPABASE_ANON_KEY',
-<<<<<<< HEAD
   'PUBLIC_SUPABASE_PUBLISHABLE_KEY',
   'PUBLIC_SUPABASE_ANON_KEY',
-=======
->>>>>>> d99b9df8
 ]
 
 const originalEnv = { ...process.env }
@@ -89,7 +86,7 @@
     expect(config.key).toBe('alias-anon')
   })
 
-<<<<<<< HEAD
+
   it('falls back to SUPABASE_URL when SUPABASE_DATABASE_URL is missing', () => {
     process.env.SUPABASE_URL = 'https://url-only.supabase.co'
     process.env.SUPABASE_ANON_KEY = 'anon-key'
@@ -107,8 +104,6 @@
     expect(config.key).toBe('public-anon')
   })
 
-=======
->>>>>>> d99b9df8
   it('reads credentials from global runtime overrides', () => {
     globalThis._env_ = {
       SUPABASE_DATABASE_URL: 'https://runtime.supabase.co',
